--- conflicted
+++ resolved
@@ -1,6 +1,6 @@
-<<<<<<< HEAD
 use thiserror::Error as ThisError;
 
+pub mod hashing;
 pub mod http;
 
 pub type Result<T> = std::result::Result<T, InfrastructureError>;
@@ -13,8 +13,4 @@
     SerializeError(String),
     #[error("Reqwest error - {0}")]
     ReqwestError(#[from] reqwest::Error),
-}
-=======
-pub mod hashing;
-pub mod http;
->>>>>>> cd7b0529
+}