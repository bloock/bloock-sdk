--- conflicted
+++ resolved
@@ -282,10 +282,6 @@
         let credential_json = vc
             .to_json()
             .map_err(|e| IdentityErrorV2::CreateCredentialError(e.to_string()))?;
-<<<<<<< HEAD
-=======
-        let credential_keccak_hash = hex::encode(Keccak256::hash(&[credential_json.as_bytes()]));
->>>>>>> 2c1d27b4
 
         let mut credential: Credential = serde_json::from_str(&credential_json)
             .map_err(|e| IdentityErrorV2::CreateCredentialError(e.to_string()))?;
@@ -531,6 +527,7 @@
             self.config_service.get_environment(),
             &new_state_decoded,
             &key,
+            None,
         )
         .await
         .map_err(|e| IdentityErrorV2::UpdateDraftStateSignatureError(e.to_string()))?;
