use super::Result;
use crate::ApiError;
use crate::Client;
use crate::HttpError;
use async_trait::async_trait;
use multipart::client::lazy::Multipart;
use serde::de::DeserializeOwned;
use serde::Serialize;
use std::io::BufReader;
use std::io::Read;
use std::str::FromStr;

pub struct SimpleHttpClient {}

#[async_trait]
impl Client for SimpleHttpClient {
    async fn get<U: ToString + Send + 'static>(
        &self,
        url: U,
        headers: Option<Vec<(String, String)>>,
    ) -> Result<Vec<u8>> {
        let req = ureq::get(&url.to_string());
        self.request(req, None, headers).await
    }

    async fn get_json<U: ToString + Send + 'static, T: DeserializeOwned + 'static>(
        &self,
        url: U,
        headers: Option<Vec<(String, String)>>,
    ) -> Result<T> {
        let req = ureq::get(&url.to_string());
        let res = self.request(req, None, headers).await?;
        serde_json::from_slice(&res).map_err(|e| HttpError::DeserializeError(e.to_string()))
    }

    async fn post<U: ToString + Send + 'static, T: DeserializeOwned + 'static>(
        &self,
        url: U,
        body: &[u8],
        headers: Option<Vec<(String, String)>>,
    ) -> Result<T> {
        let req = ureq::post(&url.to_string());
        let res = self.request(req, Some(body), headers).await?;
        serde_json::from_slice(&res).map_err(|e| HttpError::DeserializeError(e.to_string()))
    }

    async fn post_json<
        U: ToString + Send + 'static,
        B: Serialize + Send + 'static,
        T: DeserializeOwned + Send + 'static,
    >(
        &self,
        url: U,
        body: B,
        headers: Option<Vec<(String, String)>>,
    ) -> Result<T> {
        let bytes =
            serde_json::to_vec(&body).map_err(|e| HttpError::SerializeError(e.to_string()))?;

        let req = ureq::post(&url.to_string());
        let res = self.request(req, Some(&bytes), headers).await?;
        serde_json::from_slice(&res).map_err(|e| HttpError::DeserializeError(e.to_string()))
    }

    async fn post_file<U: ToString + Send + 'static, T: DeserializeOwned + Send + 'static>(
        &self,
        url: U,
        files: Vec<(String, Vec<u8>)>,
        texts: Vec<(String, String)>,
        filename: Option<String>,
        headers: Option<Vec<(String, String)>>,
    ) -> Result<T> {
<<<<<<< HEAD
        let mut m = Multipart::new();

        for file in files.iter() {
            let content_type = match infer::get(&file.1) {
                Some(t) => t.mime_type(),
                None => "application/octet-stream",
            };

            let mime = match mime::Mime::from_str(content_type) {
                Ok(m) => m,
                Err(_) => mime::APPLICATION_OCTET_STREAM,
            };

            let name = match filename.clone() {
                Some(f) => f,
                None => "blob".to_string(),
            };
            m.add_stream(file.0.clone(), file.1.as_slice(), Some(name), Some(mime));
        }
        for text in texts.iter() {
            m.add_text(text.0.clone(), text.1.clone());
        }

        let mdata = m.prepare().unwrap();

        let headers = match headers {
            Some(mut h) => {
                h.push((
                    "Content-Type".to_owned(),
                    format!("multipart/form-data; boundary={}", mdata.boundary()),
                ));
                h
            }
            None => vec![(
                "Content-Type".to_owned(),
                format!("multipart/form-data; boundary={}", mdata.boundary()),
            )],
        };

        let mut reader = BufReader::new(mdata);
        let mut buffer = Vec::new();
        reader
            .read_to_end(&mut buffer)
            .map_err(|_| HttpError::WriteFormDataError())?;
=======
        let (headers, buffer) = self.prepare_files(files, headers)?;
>>>>>>> e03e1aec

        let req = ureq::post(&url.to_string());
        let res = self
            .request(req, Some(buffer.as_slice()), Some(headers))
            .await?;
        serde_json::from_slice(&res).map_err(|e| HttpError::DeserializeError(e.to_string()))
    }
}

impl SimpleHttpClient {
    pub fn new() -> Self {
        Self {}
    }

    async fn request(
        &self,
        mut req: ureq::Request,
        body: Option<&[u8]>,
        headers: Option<Vec<(String, String)>>,
    ) -> Result<Vec<u8>> {
        if headers.is_some() {
            for header in headers.unwrap() {
                req = req.set(&header.0, &header.1);
            }
        }

        let res = match body {
            Some(b) => req.send_bytes(b),
            None => req.call(),
        }
        .map(Some)
        .unwrap_or_else(|e| e.into_response())
        .ok_or_else(|| HttpError::RequestError("Error while sending request".to_string()))?;

        let status = res.status();

        let mut reader = BufReader::new(res.into_reader());
        let mut res_buffer = Vec::new();
        reader
            .read_to_end(&mut res_buffer)
            .map_err(|e| HttpError::DeserializeError(e.to_string()))?;

        if (200..300).contains(&status) {
            Ok(res_buffer)
        } else {
            let response: ApiError = serde_json::from_slice(&res_buffer)
                .map_err(|e| HttpError::DeserializeError(e.to_string()))?;
            Err(HttpError::HttpClientError(response.message))
        }
    }

    fn prepare_files(
        &self,
        files: Vec<(String, Vec<u8>)>,
        headers: Option<Vec<(String, String)>>,
    ) -> Result<(Vec<(String, String)>, Vec<u8>)> {
        let mut m = Multipart::new();

        for file in files.iter() {
            let content_type = match infer::get(&file.1) {
                Some(t) => t.mime_type(),
                None => "application/octet-stream",
            };

            let mime = match mime::Mime::from_str(content_type) {
                Ok(m) => m,
                Err(_) => mime::APPLICATION_OCTET_STREAM,
            };
            m.add_stream(file.0.clone(), file.1.as_slice(), Some("blob"), Some(mime));
        }

        let mdata = m.prepare().unwrap();

        let headers = match headers {
            Some(mut h) => {
                h.push((
                    "Content-Type".to_owned(),
                    format!("multipart/form-data; boundary={}", mdata.boundary()),
                ));
                h
            }
            None => vec![(
                "Content-Type".to_owned(),
                format!("multipart/form-data; boundary={}", mdata.boundary()),
            )],
        };

        let mut reader = BufReader::new(mdata);
        let mut buffer = Vec::new();
        reader
            .read_to_end(&mut buffer)
            .map_err(|_| HttpError::WriteFormDataError())?;

        Ok((headers, buffer))
    }
}

impl Default for SimpleHttpClient {
    fn default() -> Self {
        Self::new()
    }
}<|MERGE_RESOLUTION|>--- conflicted
+++ resolved
@@ -70,54 +70,7 @@
         filename: Option<String>,
         headers: Option<Vec<(String, String)>>,
     ) -> Result<T> {
-<<<<<<< HEAD
-        let mut m = Multipart::new();
-
-        for file in files.iter() {
-            let content_type = match infer::get(&file.1) {
-                Some(t) => t.mime_type(),
-                None => "application/octet-stream",
-            };
-
-            let mime = match mime::Mime::from_str(content_type) {
-                Ok(m) => m,
-                Err(_) => mime::APPLICATION_OCTET_STREAM,
-            };
-
-            let name = match filename.clone() {
-                Some(f) => f,
-                None => "blob".to_string(),
-            };
-            m.add_stream(file.0.clone(), file.1.as_slice(), Some(name), Some(mime));
-        }
-        for text in texts.iter() {
-            m.add_text(text.0.clone(), text.1.clone());
-        }
-
-        let mdata = m.prepare().unwrap();
-
-        let headers = match headers {
-            Some(mut h) => {
-                h.push((
-                    "Content-Type".to_owned(),
-                    format!("multipart/form-data; boundary={}", mdata.boundary()),
-                ));
-                h
-            }
-            None => vec![(
-                "Content-Type".to_owned(),
-                format!("multipart/form-data; boundary={}", mdata.boundary()),
-            )],
-        };
-
-        let mut reader = BufReader::new(mdata);
-        let mut buffer = Vec::new();
-        reader
-            .read_to_end(&mut buffer)
-            .map_err(|_| HttpError::WriteFormDataError())?;
-=======
-        let (headers, buffer) = self.prepare_files(files, headers)?;
->>>>>>> e03e1aec
+        let (headers, buffer) = self.prepare_files(files, texts, filename, headers)?;
 
         let req = ureq::post(&url.to_string());
         let res = self
@@ -172,6 +125,8 @@
     fn prepare_files(
         &self,
         files: Vec<(String, Vec<u8>)>,
+        texts: Vec<(String, String)>,
+        filename: Option<String>,
         headers: Option<Vec<(String, String)>>,
     ) -> Result<(Vec<(String, String)>, Vec<u8>)> {
         let mut m = Multipart::new();
@@ -186,7 +141,15 @@
                 Ok(m) => m,
                 Err(_) => mime::APPLICATION_OCTET_STREAM,
             };
+
+            let name = match filename.clone() {
+                Some(f) => f,
+                None => "blob".to_string(),
+            };
             m.add_stream(file.0.clone(), file.1.as_slice(), Some("blob"), Some(mime));
+        }
+        for text in texts.iter() {
+            m.add_text(text.0.clone(), text.1.clone());
         }
 
         let mdata = m.prepare().unwrap();
