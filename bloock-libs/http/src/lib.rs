--- conflicted
+++ resolved
@@ -27,9 +27,6 @@
 #[cfg_attr(any(test, feature = "testing"), automock)]
 #[async_trait(?Send)]
 pub trait Client {
-<<<<<<< HEAD
-    async fn get<U: ToString + 'static, T: DeserializeOwned + 'static>(
-=======
     async fn get<U: ToString + 'static>(
         &self,
         url: U,
@@ -41,7 +38,6 @@
         headers: Option<Vec<(String, String)>>,
     ) -> Result<T>;
     async fn post<U: ToString + 'static, T: DeserializeOwned + 'static>(
->>>>>>> 02b6f27d
         &self,
         url: U,
         body: &[u8],
@@ -60,11 +56,7 @@
     async fn post_file<U: ToString + 'static, T: DeserializeOwned + 'static>(
         &self,
         url: U,
-<<<<<<< HEAD
-        body: &[u8],
-=======
         files: Vec<(String, Vec<u8>)>,
->>>>>>> 02b6f27d
         headers: Option<Vec<(String, String)>>,
     ) -> Result<T>;
 }
