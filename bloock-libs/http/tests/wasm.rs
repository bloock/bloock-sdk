#![cfg(target_arch = "wasm32")]

mod common;
use common::bloock::*;
use common::simple::*;
use wasm_bindgen_test::wasm_bindgen_test;
wasm_bindgen_test::wasm_bindgen_test_configure!(run_in_browser);

#[wasm_bindgen_test]
async fn test_bloock_http_client_get_api_key() {
    bloock_http_client_get_api_key().await;
}

#[wasm_bindgen_test]
async fn test_bloock_http_client_get() {
    bloock_http_client_get().await;
}

#[wasm_bindgen_test]
<<<<<<< HEAD
=======
async fn test_bloock_http_client_get_json() {
    bloock_http_client_get_json().await;
}

#[wasm_bindgen_test]
>>>>>>> 02b6f27d
async fn test_bloock_http_client_post() {
    bloock_http_client_post().await;
}

#[wasm_bindgen_test]
<<<<<<< HEAD
=======
async fn test_bloock_http_client_post_json() {
    bloock_http_client_post_json().await;
}

#[wasm_bindgen_test]
>>>>>>> 02b6f27d
async fn test_bloock_http_client_post_file() {
    bloock_http_client_post_file().await;
}

#[wasm_bindgen_test]
async fn test_simple_http_client_get() {
    simple_http_client_get().await;
}

#[wasm_bindgen_test]
<<<<<<< HEAD
=======
async fn test_simple_http_client_get_json() {
    simple_http_client_get_json().await;
}

#[wasm_bindgen_test]
>>>>>>> 02b6f27d
async fn test_simple_http_client_post() {
    simple_http_client_post().await;
}

#[wasm_bindgen_test]
<<<<<<< HEAD
=======
async fn test_simple_http_client_post_json() {
    simple_http_client_post_json().await;
}

#[wasm_bindgen_test]
>>>>>>> 02b6f27d
async fn test_simple_http_client_post_file() {
    simple_http_client_post_file().await;
}<|MERGE_RESOLUTION|>--- conflicted
+++ resolved
@@ -17,27 +17,21 @@
 }
 
 #[wasm_bindgen_test]
-<<<<<<< HEAD
-=======
 async fn test_bloock_http_client_get_json() {
     bloock_http_client_get_json().await;
 }
 
 #[wasm_bindgen_test]
->>>>>>> 02b6f27d
 async fn test_bloock_http_client_post() {
     bloock_http_client_post().await;
 }
 
 #[wasm_bindgen_test]
-<<<<<<< HEAD
-=======
 async fn test_bloock_http_client_post_json() {
     bloock_http_client_post_json().await;
 }
 
 #[wasm_bindgen_test]
->>>>>>> 02b6f27d
 async fn test_bloock_http_client_post_file() {
     bloock_http_client_post_file().await;
 }
@@ -48,27 +42,21 @@
 }
 
 #[wasm_bindgen_test]
-<<<<<<< HEAD
-=======
 async fn test_simple_http_client_get_json() {
     simple_http_client_get_json().await;
 }
 
 #[wasm_bindgen_test]
->>>>>>> 02b6f27d
 async fn test_simple_http_client_post() {
     simple_http_client_post().await;
 }
 
 #[wasm_bindgen_test]
-<<<<<<< HEAD
-=======
 async fn test_simple_http_client_post_json() {
     simple_http_client_post_json().await;
 }
 
 #[wasm_bindgen_test]
->>>>>>> 02b6f27d
 async fn test_simple_http_client_post_file() {
     simple_http_client_post_file().await;
 }