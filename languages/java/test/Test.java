--- conflicted
+++ resolved
@@ -8,11 +8,7 @@
 import com.bloock.sdk.entity.EcdsaSigner;
 import com.bloock.sdk.entity.EciesDecrypter;
 import com.bloock.sdk.entity.EciesEncrypter;
-<<<<<<< HEAD
-import com.bloock.sdk.entity.EnsSigner;
-=======
 import com.bloock.sdk.entity.EncryptionAlg;
->>>>>>> f8dd0cd4
 import com.bloock.sdk.entity.HostedLoader;
 import com.bloock.sdk.entity.HostedPublisher;
 import com.bloock.sdk.entity.IpfsLoader;
@@ -118,7 +114,7 @@
   }
 
   static Record testFromBytes() throws Exception {
-    Record record = Builder.fromBytes(new byte[] {1, 2, 3, 4, 5}).build();
+    Record record = Builder.fromBytes(new byte[] { 1, 2, 3, 4, 5 }).build();
     String hash = record.getHash();
     assert hash.equals("7d87c5ea75f7378bb701e404c50639161af3eff66293e9f375b5f17eb50476f4");
     return record;
@@ -139,7 +135,7 @@
   }
 
   static Record testFromFile() throws Exception {
-    Record record = Builder.fromFile(new byte[] {2, 3, 4, 5, 6}).build();
+    Record record = Builder.fromFile(new byte[] { 2, 3, 4, 5, 6 }).build();
     String hash = record.getHash();
     assert hash.equals("507aa5dd7b2e52180b764db13c8289ed204109cafe2ef4e453366da8654dc446");
     return record;
@@ -173,15 +169,14 @@
     Keys keys = sdk.generateKeys();
     String name = "Some name";
 
-    Record signedRecord =
-        Builder.fromString("Hello world 3")
-            .withSigner(new EcdsaSigner(new SignerArgs(keys.getPrivateKey(), name)))
-            .build();
+    Record signedRecord = Builder.fromString("Hello world 3")
+        .withSigner(new EcdsaSigner(new SignerArgs(keys.getPrivateKey(), name)))
+        .build();
 
     Keys keys2 = sdk.generateKeys();
 
-    Record recordWithMultipleSignatures =
-        Builder.fromRecord(signedRecord).withSigner(new EcdsaSigner(keys2.getPrivateKey())).build();
+    Record recordWithMultipleSignatures = Builder.fromRecord(signedRecord)
+        .withSigner(new EcdsaSigner(keys2.getPrivateKey())).build();
 
     List<Signature> signatures = recordWithMultipleSignatures.getSignatures();
     assert signatures.size() == 2;
@@ -195,8 +190,7 @@
   static Record testEnsSignature(Client sdk) throws Exception {
     Keys keys = sdk.generateKeys();
 
-    Record record =
-        Builder.fromString("Hello world 4").withSigner(new EnsSigner(keys.getPrivateKey())).build();
+    Record record = Builder.fromString("Hello world 4").withSigner(new EnsSigner(keys.getPrivateKey())).build();
 
     String hash = record.getHash();
     assert hash.equals("2dcd4054d07d4ac05e32fe83f438c99eb1674b98f035f14eff004be307ecae70");
@@ -219,8 +213,7 @@
   static void testAesEncryption() throws Exception {
     String payload = "Hello world 2";
     String password = "some_password";
-    Record encryptedRecord =
-        Builder.fromString(payload).withEncrypter(new AesEncrypter(password)).build();
+    Record encryptedRecord = Builder.fromString(payload).withEncrypter(new AesEncrypter(password)).build();
     assert payload.getBytes() != encryptedRecord.retrieve();
 
     assert encryptedRecord.getEncryptionAlg() == EncryptionAlg.AES256GCM;
@@ -235,8 +228,7 @@
     }
     assert throwsException;
 
-    Record decryptedRecord =
-        Builder.fromRecord(encryptedRecord).withDecrypter(new AesDecrypter(password)).build();
+    Record decryptedRecord = Builder.fromRecord(encryptedRecord).withDecrypter(new AesDecrypter(password)).build();
 
     assert Arrays.equals(decryptedRecord.retrieve(), payload.getBytes());
 
@@ -247,16 +239,14 @@
   static void testAesEncryptionHosted() throws Exception {
     String payload = "Hello world 2";
     String password = "some_password";
-    Record encryptedRecord =
-        Builder.fromString(payload).withEncrypter(new AesEncrypter(password)).build();
+    Record encryptedRecord = Builder.fromString(payload).withEncrypter(new AesEncrypter(password)).build();
     assert payload.getBytes() != encryptedRecord.retrieve();
 
     String result = encryptedRecord.publish(new HostedPublisher());
 
-    Record loadedRecord =
-        Builder.fromLoader(new HostedLoader(result))
-            .withDecrypter(new AesDecrypter(password))
-            .build();
+    Record loadedRecord = Builder.fromLoader(new HostedLoader(result))
+        .withDecrypter(new AesDecrypter(password))
+        .build();
 
     assert Arrays.equals(loadedRecord.retrieve(), payload.getBytes());
 
@@ -267,16 +257,14 @@
   static void testAesEncryptionIpfs() throws Exception {
     String payload = "Hello world 2";
     String password = "some_password";
-    Record encryptedRecord =
-        Builder.fromString(payload).withEncrypter(new AesEncrypter(password)).build();
+    Record encryptedRecord = Builder.fromString(payload).withEncrypter(new AesEncrypter(password)).build();
     assert payload.getBytes() != encryptedRecord.retrieve();
 
     String result = encryptedRecord.publish(new IpfsPublisher());
 
-    Record loadedRecord =
-        Builder.fromLoader(new IpfsLoader(result))
-            .withDecrypter(new AesDecrypter(password))
-            .build();
+    Record loadedRecord = Builder.fromLoader(new IpfsLoader(result))
+        .withDecrypter(new AesDecrypter(password))
+        .build();
 
     assert Arrays.equals(loadedRecord.retrieve(), payload.getBytes());
 
@@ -287,16 +275,15 @@
   static void testRsaEncryption(Client sdk) throws Exception {
     String payload = "Hello world 2";
     RsaKeyPair keyPair = sdk.generateRsaKeyPair();
-    Record encryptedRecord =
-        Builder.fromString(payload).withEncrypter(new RsaEncrypter(keyPair.getPublicKey())).build();
+    Record encryptedRecord = Builder.fromString(payload).withEncrypter(new RsaEncrypter(keyPair.getPublicKey()))
+        .build();
     assert payload.getBytes() != encryptedRecord.retrieve();
 
     assert encryptedRecord.getEncryptionAlg() == EncryptionAlg.RSA;
 
-    Record decryptedRecord =
-        Builder.fromRecord(encryptedRecord)
-            .withDecrypter(new RsaDecrypter(keyPair.getPrivateKey()))
-            .build();
+    Record decryptedRecord = Builder.fromRecord(encryptedRecord)
+        .withDecrypter(new RsaDecrypter(keyPair.getPrivateKey()))
+        .build();
 
     assert Arrays.equals(decryptedRecord.retrieve(), payload.getBytes());
 
@@ -307,16 +294,15 @@
   static void testRsaEncryptionHosted(Client sdk) throws Exception {
     String payload = "Hello world 2";
     RsaKeyPair keyPair = sdk.generateRsaKeyPair();
-    Record encryptedRecord =
-        Builder.fromString(payload).withEncrypter(new RsaEncrypter(keyPair.getPublicKey())).build();
+    Record encryptedRecord = Builder.fromString(payload).withEncrypter(new RsaEncrypter(keyPair.getPublicKey()))
+        .build();
     assert payload.getBytes() != encryptedRecord.retrieve();
 
     String result = encryptedRecord.publish(new HostedPublisher());
 
-    Record loadedRecord =
-        Builder.fromLoader(new HostedLoader(result))
-            .withDecrypter(new RsaDecrypter(keyPair.getPrivateKey()))
-            .build();
+    Record loadedRecord = Builder.fromLoader(new HostedLoader(result))
+        .withDecrypter(new RsaDecrypter(keyPair.getPrivateKey()))
+        .build();
 
     assert Arrays.equals(loadedRecord.retrieve(), payload.getBytes());
 
@@ -327,16 +313,15 @@
   static void testRsaEncryptionIpfs(Client sdk) throws Exception {
     String payload = "Hello world 2";
     RsaKeyPair keyPair = sdk.generateRsaKeyPair();
-    Record encryptedRecord =
-        Builder.fromString(payload).withEncrypter(new RsaEncrypter(keyPair.getPublicKey())).build();
+    Record encryptedRecord = Builder.fromString(payload).withEncrypter(new RsaEncrypter(keyPair.getPublicKey()))
+        .build();
     assert payload.getBytes() != encryptedRecord.retrieve();
 
     String result = encryptedRecord.publish(new IpfsPublisher());
 
-    Record loadedRecord =
-        Builder.fromLoader(new IpfsLoader(result))
-            .withDecrypter(new RsaDecrypter(keyPair.getPrivateKey()))
-            .build();
+    Record loadedRecord = Builder.fromLoader(new IpfsLoader(result))
+        .withDecrypter(new RsaDecrypter(keyPair.getPrivateKey()))
+        .build();
 
     assert Arrays.equals(loadedRecord.retrieve(), payload.getBytes());
 
@@ -347,18 +332,16 @@
   static void testEciesEncryption(Client sdk) throws Exception {
     String payload = "Hello world 2";
     KeyPair keyPair = sdk.generateEciesKeyPair();
-    Record encryptedRecord =
-        Builder.fromString(payload)
-            .withEncrypter(new EciesEncrypter(keyPair.getPublicKey()))
-            .build();
+    Record encryptedRecord = Builder.fromString(payload)
+        .withEncrypter(new EciesEncrypter(keyPair.getPublicKey()))
+        .build();
     assert payload.getBytes() != encryptedRecord.retrieve();
 
     assert encryptedRecord.getEncryptionAlg() == EncryptionAlg.ECIES;
 
-    Record decryptedRecord =
-        Builder.fromRecord(encryptedRecord)
-            .withDecrypter(new EciesDecrypter(keyPair.getPrivateKey()))
-            .build();
+    Record decryptedRecord = Builder.fromRecord(encryptedRecord)
+        .withDecrypter(new EciesDecrypter(keyPair.getPrivateKey()))
+        .build();
 
     assert Arrays.equals(decryptedRecord.retrieve(), payload.getBytes());
 
@@ -369,18 +352,16 @@
   static void testEciesEncryptionHosted(Client sdk) throws Exception {
     String payload = "Hello world 2";
     KeyPair keyPair = sdk.generateEciesKeyPair();
-    Record encryptedRecord =
-        Builder.fromString(payload)
-            .withEncrypter(new EciesEncrypter(keyPair.getPublicKey()))
-            .build();
+    Record encryptedRecord = Builder.fromString(payload)
+        .withEncrypter(new EciesEncrypter(keyPair.getPublicKey()))
+        .build();
     assert payload.getBytes() != encryptedRecord.retrieve();
 
     String result = encryptedRecord.publish(new HostedPublisher());
 
-    Record loadedRecord =
-        Builder.fromLoader(new HostedLoader(result))
-            .withDecrypter(new EciesDecrypter(keyPair.getPrivateKey()))
-            .build();
+    Record loadedRecord = Builder.fromLoader(new HostedLoader(result))
+        .withDecrypter(new EciesDecrypter(keyPair.getPrivateKey()))
+        .build();
 
     assert Arrays.equals(loadedRecord.retrieve(), payload.getBytes());
 
@@ -391,18 +372,16 @@
   static void testEciesEncryptionIpfs(Client sdk) throws Exception {
     String payload = "Hello world 2";
     KeyPair keyPair = sdk.generateEciesKeyPair();
-    Record encryptedRecord =
-        Builder.fromString(payload)
-            .withEncrypter(new EciesEncrypter(keyPair.getPublicKey()))
-            .build();
+    Record encryptedRecord = Builder.fromString(payload)
+        .withEncrypter(new EciesEncrypter(keyPair.getPublicKey()))
+        .build();
     assert payload.getBytes() != encryptedRecord.retrieve();
 
     String result = encryptedRecord.publish(new IpfsPublisher());
 
-    Record loadedRecord =
-        Builder.fromLoader(new IpfsLoader(result))
-            .withDecrypter(new EciesDecrypter(keyPair.getPrivateKey()))
-            .build();
+    Record loadedRecord = Builder.fromLoader(new IpfsLoader(result))
+        .withDecrypter(new EciesDecrypter(keyPair.getPrivateKey()))
+        .build();
 
     assert Arrays.equals(loadedRecord.retrieve(), payload.getBytes());
 
@@ -413,21 +392,20 @@
   static void testSetProof(Client sdk) throws Exception {
     Record record = Builder.fromString("Hello world").build();
 
-    Proof originalProof =
-        new Proof(
-            Arrays.asList("ed6c11b0b5b808960df26f5bfc471d04c1995b0ffd2055925ad1be28d6baadfd"),
-            Arrays.asList("ed6c11b0b5b808960df26f5bfc471d04c1995b0ffd2055925ad1be28d6baadfd"),
-            "1010101",
-            "0101010",
-            new ProofAnchor(
-                42L,
-                Arrays.asList(
-                    new AnchorNetwork(
-                        "Ethereum",
-                        "state",
-                        "ed6c11b0b5b808960df26f5bfc471d04c1995b0ffd2055925ad1be28d6baadfd")),
-                "ed6c11b0b5b808960df26f5bfc471d04c1995b0ffd2055925ad1be28d6baadfd",
-                "succes"));
+    Proof originalProof = new Proof(
+        Arrays.asList("ed6c11b0b5b808960df26f5bfc471d04c1995b0ffd2055925ad1be28d6baadfd"),
+        Arrays.asList("ed6c11b0b5b808960df26f5bfc471d04c1995b0ffd2055925ad1be28d6baadfd"),
+        "1010101",
+        "0101010",
+        new ProofAnchor(
+            42L,
+            Arrays.asList(
+                new AnchorNetwork(
+                    "Ethereum",
+                    "state",
+                    "ed6c11b0b5b808960df26f5bfc471d04c1995b0ffd2055925ad1be28d6baadfd")),
+            "ed6c11b0b5b808960df26f5bfc471d04c1995b0ffd2055925ad1be28d6baadfd",
+            "succes"));
 
     record.setProof(originalProof);
 
@@ -444,10 +422,8 @@
   }
 
   private static void testVerifyWebhookSignatureOk(Client client) throws Exception {
-    String payload =
-        "{\"webhook_id\":\"80b505b4-df81-48f4-92a6-69cbc1a114a0\",\"request_id\":\"8d30ef45-69a3-4cdd-8457-8cad485848f2\",\"type\":\"core.bloock_chain\",\"created_at\":1672909660,\"data\":{\"created_at\":1672909591,\"finalized\":true,\"id\":105122,\"message_count\":1,\"network\":{\"anchor_id\":105122,\"created_at\":1672909661,\"name\":\"bloock_chain\",\"status\":\"Confirmed\",\"test\":false,\"tx_hash\":\"0x53d1c7c1ff8100b921ce0ef593c81ed4e5e50eff888b3bb5c69260c13f0b2f58\"},\"root\":\"fd71e7ac128ff2219853e43e4044769df36c5329ce34655b4c5d166d1564d5b7\",\"test\":false}}";
-    String header =
-        "t=1672909660,v1=955e726c98d606ff5534d325f68854173411be61698ef7c5c466a5485f979a29";
+    String payload = "{\"webhook_id\":\"80b505b4-df81-48f4-92a6-69cbc1a114a0\",\"request_id\":\"8d30ef45-69a3-4cdd-8457-8cad485848f2\",\"type\":\"core.bloock_chain\",\"created_at\":1672909660,\"data\":{\"created_at\":1672909591,\"finalized\":true,\"id\":105122,\"message_count\":1,\"network\":{\"anchor_id\":105122,\"created_at\":1672909661,\"name\":\"bloock_chain\",\"status\":\"Confirmed\",\"test\":false,\"tx_hash\":\"0x53d1c7c1ff8100b921ce0ef593c81ed4e5e50eff888b3bb5c69260c13f0b2f58\"},\"root\":\"fd71e7ac128ff2219853e43e4044769df36c5329ce34655b4c5d166d1564d5b7\",\"test\":false}}";
+    String header = "t=1672909660,v1=955e726c98d606ff5534d325f68854173411be61698ef7c5c466a5485f979a29";
     String secret = "NHJTAE6ikKBccSaeCSBSWGdp7NmixXy7";
 
     boolean isValid = client.verifyWebhookSignature(payload.getBytes(), header, secret, false);
@@ -455,10 +431,8 @@
   }
 
   private static void testVerifyWebhookSignatureInvalidSecret(Client client) throws Exception {
-    String payload =
-        "{\"webhook_id\":\"80b505b4-df81-48f4-92a6-69cbc1a114a0\",\"request_id\":\"8d30ef45-69a3-4cdd-8457-8cad485848f2\",\"type\":\"core.bloock_chain\",\"created_at\":1672909660,\"data\":{\"created_at\":1672909591,\"finalized\":true,\"id\":105122,\"message_count\":1,\"network\":{\"anchor_id\":105122,\"created_at\":1672909661,\"name\":\"bloock_chain\",\"status\":\"Confirmed\",\"test\":false,\"tx_hash\":\"0x53d1c7c1ff8100b921ce0ef593c81ed4e5e50eff888b3bb5c69260c13f0b2f58\"},\"root\":\"fd71e7ac128ff2219853e43e4044769df36c5329ce34655b4c5d166d1564d5b7\",\"test\":false}}";
-    String header =
-        "t=1672909660,v1=955e726c98d606ff5534d325f68854173411be61698ef7c5c466a5485f979a29";
+    String payload = "{\"webhook_id\":\"80b505b4-df81-48f4-92a6-69cbc1a114a0\",\"request_id\":\"8d30ef45-69a3-4cdd-8457-8cad485848f2\",\"type\":\"core.bloock_chain\",\"created_at\":1672909660,\"data\":{\"created_at\":1672909591,\"finalized\":true,\"id\":105122,\"message_count\":1,\"network\":{\"anchor_id\":105122,\"created_at\":1672909661,\"name\":\"bloock_chain\",\"status\":\"Confirmed\",\"test\":false,\"tx_hash\":\"0x53d1c7c1ff8100b921ce0ef593c81ed4e5e50eff888b3bb5c69260c13f0b2f58\"},\"root\":\"fd71e7ac128ff2219853e43e4044769df36c5329ce34655b4c5d166d1564d5b7\",\"test\":false}}";
+    String header = "t=1672909660,v1=955e726c98d606ff5534d325f68854173411be61698ef7c5c466a5485f979a29";
     String secret = "asdf";
 
     boolean isValid = client.verifyWebhookSignature(payload.getBytes(), header, secret, false);
