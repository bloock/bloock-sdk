import com.bloock.sdk.Bloock;
import com.bloock.sdk.builder.Builder;
import com.bloock.sdk.client.Client;
import com.bloock.sdk.entity.AesDecrypter;
import com.bloock.sdk.entity.AesEncrypter;
import com.bloock.sdk.entity.Anchor;
import com.bloock.sdk.entity.EcsdaSigner;
import com.bloock.sdk.entity.HostedLoader;
import com.bloock.sdk.entity.HostedPublisher;
import com.bloock.sdk.entity.Keys;
import com.bloock.sdk.entity.Network;
import com.bloock.sdk.entity.Proof;
import com.bloock.sdk.entity.Record;
import com.bloock.sdk.entity.RecordReceipt;
import com.bloock.sdk.entity.RsaDecrypter;
import com.bloock.sdk.entity.RsaEncrypter;
import com.bloock.sdk.entity.RsaKeyPair;
import com.bloock.sdk.entity.Signature;
import java.util.ArrayList;
import java.util.Arrays;
import java.util.List;

class Test {
  static Client getSdk() {
    Bloock.apiKey = System.getenv("API_KEY");
    String apiHost = System.getenv("API_HOST");
    if (apiHost != null) {
      Bloock.apiHost = apiHost;
    }
    return new Client();
  }

  public static void main(String[] args) throws Exception {
    Client sdk = getSdk();
    ArrayList<String> records = new ArrayList<>();

    records.add(testFromString());
    records.add(testFromBytes());
    records.add(testFromHex());
    records.add(testFromJson());
    records.add(testFromFile());
    records.add(testEcsdaSignature(sdk));

    testFromLoader();

    testAesEncryption();
    testAesEncryptionDataAvailability();

    testRsaEncryption(sdk);
    testRsaEncryptionDataAvailability(sdk);

    System.out.println("Builders done!");

    List<RecordReceipt> receipts = sdk.sendRecords(records);

    assert receipts.size() > 0;
    assert receipts.get(0).getRecord().equals(records.get(0));

    Anchor anchor = sdk.waitAnchor(receipts.get(0).getAnchor());

    assert receipts.get(0).getAnchor() == anchor.getId();

    Proof proof = sdk.getProof(records);

    String root = sdk.verifyProof(proof);
    assert root != "";
    assert root != null;

    long timestampValidateRoot = sdk.validateRoot(root, Network.BLOOCK_CHAIN);

    assert timestampValidateRoot > 0;

    long timestampVerifyRecords = sdk.verifyRecords(records, Network.BLOOCK_CHAIN);

    assert timestampVerifyRecords > 0;

    assert timestampValidateRoot == timestampVerifyRecords;
  }

  static String testFromString() throws Exception {
    Record record = Builder.fromString("Hello world").build();
    String hash = record.getHash();
    assert hash.equals("ed6c11b0b5b808960df26f5bfc471d04c1995b0ffd2055925ad1be28d6baadfd");
    return hash;
  }

  static String testFromBytes() throws Exception {
    Record record = Builder.fromBytes(new byte[] {1, 2, 3, 4, 5}).build();
    String hash = record.getHash();
    assert hash.equals("7d87c5ea75f7378bb701e404c50639161af3eff66293e9f375b5f17eb50476f4");
    return hash;
  }

  static String testFromHex() throws Exception {
    Record record = Builder.fromHex("1234567890abcdef").build();
    String hash = record.getHash();
    assert hash.equals("ed8ab4fde4c4e2749641d9d89de3d920f9845e086abd71e6921319f41f0e784f");
    return hash;
  }

  static String testFromJson() throws Exception {
    Record record = Builder.fromJson("{\"hello\":\"world\"}").build();
    String hash = record.getHash();
    assert hash.equals("586e9b1e1681ba3ebad5ff5e6f673d3e3aa129fcdb76f92083dbc386cdde4312");
    return hash;
  }

  static String testFromFile() throws Exception {
    Record record = Builder.fromFile(new byte[] {2, 3, 4, 5, 6}).build();
    String hash = record.getHash();
    assert hash.equals("507aa5dd7b2e52180b764db13c8289ed204109cafe2ef4e453366da8654dc446");
    return hash;
  }

  static void testFromLoader() throws Exception {
    Record record = Builder.fromString("Hello world").build();
    String hash = record.getHash();

    String result = record.publish(new HostedPublisher());
    assert result.equals(hash);

    record = Builder.fromLoader(new HostedLoader(result)).build();
    hash = record.getHash();
    assert hash.equals(result);
  }

  static String testEcsdaSignature(Client sdk) throws Exception {
    Keys keys = sdk.generateKeys();

    Record signedRecord =
        Builder.fromString("Hello world 3")
            .withSigner(new EcsdaSigner(keys.getPrivateKey()))
            .build();

    Keys keys2 = sdk.generateKeys();

    Record recordWithMultipleSignatures =
        Builder.fromRecord(signedRecord).withSigner(new EcsdaSigner(keys2.getPrivateKey())).build();

    String hash = recordWithMultipleSignatures.getHash();
    assert hash.equals("79addac952bf2c80b87161407ac455cf389b17b98e8f3e75ed9638ab06481f4f");

    List<Signature> signatures = recordWithMultipleSignatures.getSignatures();
    assert signatures.size() == 2;

    return hash;
  }

<<<<<<< HEAD
  static void testAesEncryption() throws Exception {
    String payload = "Hello world 2";
    String password = "some_password";
    Record encryptedRecord =
        Builder.fromString(payload).withEncrypter(new AesEncrypter(password)).build();
    assert payload.getBytes() != encryptedRecord.retrieve();
=======
    hash = decryptedRecord.getHash();
    assert hash.equals("96d59e2ea7cec4915c415431e6adb115e3c0c728928773bcc8e7d143b88bfda6");

    RsaKeyPair keyPair = sdk.generateRsaKeyPair();
    encryptedRecord =
        Builder.fromString(payload).withEncrypter(new RsaEncrypter(keyPair.getPublicKey())).build();
    assert payload.getBytes() != encryptedRecord.getPayload();

    decryptedRecord =
        Builder.fromRecord(encryptedRecord)
            .withDecrypter(new RsaDecrypter(keyPair.getPrivateKey()))
            .build();

    assert Arrays.equals(decryptedRecord.getPayload(), payload.getBytes());

    hash = decryptedRecord.getHash();
    assert hash.equals("96d59e2ea7cec4915c415431e6adb115e3c0c728928773bcc8e7d143b88bfda6");

    records.add(hash);
>>>>>>> c17c0fc3

    boolean throwsException = false;
    try {
      Builder.fromRecord(encryptedRecord)
          .withDecrypter(new AesDecrypter("incorrect_password"))
          .build();
    } catch (Exception e) {
      throwsException = true;
    }
    assert throwsException;

    Record decryptedRecord =
        Builder.fromRecord(encryptedRecord).withDecrypter(new AesDecrypter(password)).build();

    assert Arrays.equals(decryptedRecord.retrieve(), payload.getBytes());

    String hash = decryptedRecord.getHash();
    assert hash.equals("96d59e2ea7cec4915c415431e6adb115e3c0c728928773bcc8e7d143b88bfda6");
  }

  static void testAesEncryptionDataAvailability() throws Exception {
    String payload = "Hello world 2";
    String password = "some_password";
    Record encryptedRecord =
        Builder.fromString(payload).withEncrypter(new AesEncrypter(password)).build();
    assert payload.getBytes() != encryptedRecord.retrieve();

    String result = encryptedRecord.publish(new HostedPublisher());

    Record loadedRecord = Builder.fromLoader(new HostedLoader(result)).build();

    Record decryptedRecord =
        Builder.fromRecord(loadedRecord).withDecrypter(new AesDecrypter(password)).build();

    assert Arrays.equals(decryptedRecord.retrieve(), payload.getBytes());

    String hash = decryptedRecord.getHash();
    assert hash.equals("96d59e2ea7cec4915c415431e6adb115e3c0c728928773bcc8e7d143b88bfda6");
  }

  static void testRsaEncryption(Client sdk) throws Exception {
    String payload = "Hello world 2";
    RsaKeyPair keyPair = sdk.generateRsaKeyPair();
    Record encryptedRecord =
        Builder.fromString(payload).withEncrypter(new RsaEncrypter(keyPair.getPublicKey())).build();
    assert payload.getBytes() != encryptedRecord.retrieve();

    Record decryptedRecord =
        Builder.fromRecord(encryptedRecord)
            .withDecrypter(new RsaDecrypter(keyPair.getPrivateKey()))
            .build();

    assert Arrays.equals(decryptedRecord.retrieve(), payload.getBytes());

    String hash = decryptedRecord.getHash();
    assert hash.equals("96d59e2ea7cec4915c415431e6adb115e3c0c728928773bcc8e7d143b88bfda6");
  }

  static void testRsaEncryptionDataAvailability(Client sdk) throws Exception {
    String payload = "Hello world 2";
    RsaKeyPair keyPair = sdk.generateRsaKeyPair();
    Record encryptedRecord =
        Builder.fromString(payload).withEncrypter(new RsaEncrypter(keyPair.getPublicKey())).build();
    assert payload.getBytes() != encryptedRecord.retrieve();

    String result = encryptedRecord.publish(new HostedPublisher());

    Record loadedRecord = Builder.fromLoader(new HostedLoader(result)).build();

    Record decryptedRecord =
        Builder.fromRecord(loadedRecord)
            .withDecrypter(new RsaDecrypter(keyPair.getPrivateKey()))
            .build();

    assert Arrays.equals(decryptedRecord.retrieve(), payload.getBytes());

    String hash = decryptedRecord.getHash();
    assert hash.equals("96d59e2ea7cec4915c415431e6adb115e3c0c728928773bcc8e7d143b88bfda6");
  }
}<|MERGE_RESOLUTION|>--- conflicted
+++ resolved
@@ -49,8 +49,6 @@
     testRsaEncryption(sdk);
     testRsaEncryptionDataAvailability(sdk);
 
-    System.out.println("Builders done!");
-
     List<RecordReceipt> receipts = sdk.sendRecords(records);
 
     assert receipts.size() > 0;
@@ -146,34 +144,12 @@
     return hash;
   }
 
-<<<<<<< HEAD
   static void testAesEncryption() throws Exception {
     String payload = "Hello world 2";
     String password = "some_password";
     Record encryptedRecord =
         Builder.fromString(payload).withEncrypter(new AesEncrypter(password)).build();
     assert payload.getBytes() != encryptedRecord.retrieve();
-=======
-    hash = decryptedRecord.getHash();
-    assert hash.equals("96d59e2ea7cec4915c415431e6adb115e3c0c728928773bcc8e7d143b88bfda6");
-
-    RsaKeyPair keyPair = sdk.generateRsaKeyPair();
-    encryptedRecord =
-        Builder.fromString(payload).withEncrypter(new RsaEncrypter(keyPair.getPublicKey())).build();
-    assert payload.getBytes() != encryptedRecord.getPayload();
-
-    decryptedRecord =
-        Builder.fromRecord(encryptedRecord)
-            .withDecrypter(new RsaDecrypter(keyPair.getPrivateKey()))
-            .build();
-
-    assert Arrays.equals(decryptedRecord.getPayload(), payload.getBytes());
-
-    hash = decryptedRecord.getHash();
-    assert hash.equals("96d59e2ea7cec4915c415431e6adb115e3c0c728928773bcc8e7d143b88bfda6");
-
-    records.add(hash);
->>>>>>> c17c0fc3
 
     boolean throwsException = false;
     try {
