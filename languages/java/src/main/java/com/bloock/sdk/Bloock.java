package com.bloock.sdk;

import com.bloock.sdk.bridge.proto.Config.NetworkConfig;
import com.bloock.sdk.entity.Network;
import java.util.HashMap;
import java.util.Map;

public class Bloock {
  public static String apiKey = "";
  public static String apiHost = "";
<<<<<<< HEAD
  public static Boolean disableAnalytics = false;
  public static Map<Integer, Config.NetworkConfig> networkConfig = new HashMap<>();
=======
  public static Map<Integer, NetworkConfig> networkConfig = new HashMap<>();
>>>>>>> c17c0fc3

  public static void setProvider(Network network, String provider) {
    if (Bloock.networkConfig.containsKey(network.toProto().ordinal())) {
      Bloock.networkConfig.put(
          network.toProto().ordinal(),
          Bloock.networkConfig.get(network.toProto().ordinal()).toBuilder()
              .setHttpProvider(provider)
              .build());
    } else {
      Bloock.networkConfig.put(
          network.toProto().ordinal(),
          NetworkConfig.newBuilder().setHttpProvider(provider).build());
    }
  }

  public static void setContractAddress(Network network, String contractAddress) {
    if (Bloock.networkConfig.containsKey(network.toProto().ordinal())) {
      Bloock.networkConfig.put(
          network.toProto().ordinal(),
          Bloock.networkConfig.get(network.toProto().ordinal()).toBuilder()
              .setContractAddress(contractAddress)
              .build());
    } else {
      Bloock.networkConfig.put(
          network.toProto().ordinal(),
          NetworkConfig.newBuilder().setContractAddress(contractAddress).build());
    }
  }
}<|MERGE_RESOLUTION|>--- conflicted
+++ resolved
@@ -8,12 +8,8 @@
 public class Bloock {
   public static String apiKey = "";
   public static String apiHost = "";
-<<<<<<< HEAD
   public static Boolean disableAnalytics = false;
-  public static Map<Integer, Config.NetworkConfig> networkConfig = new HashMap<>();
-=======
   public static Map<Integer, NetworkConfig> networkConfig = new HashMap<>();
->>>>>>> c17c0fc3
 
   public static void setProvider(Network network, String provider) {
     if (Bloock.networkConfig.containsKey(network.toProto().ordinal())) {
