--- conflicted
+++ resolved
@@ -21,45 +21,6 @@
     String prefix = null;
     String suffix = null;
 
-<<<<<<< HEAD
-    String android = System.getProperty("java.vendor");
-    if (android != null && android.toLowerCase().contains("android")) {
-      if (arch.contains("armv7")) {
-        path = "armv7-linux-androideabi/libbloock_bridge.android";
-        prefix = "libbloock_bridge";
-        suffix = ".android";
-      } else {
-        path = "aarch64-linux-android/libbloock_bridge.android";
-        prefix = "libbloock_bridge";
-        suffix = ".android";
-      }
-    } else {
-      if (platform.contains("win")) {
-        path = "x86_64-pc-windows-gnu/bloock_bridge.dll";
-        prefix = "bloock_bridge";
-        suffix = ".dll";
-      } else if (platform.contains("mac")) {
-        if (arch.contains("aarch64")) {
-          path = "aarch64-apple-darwin/libbloock_bridge.dylib";
-          prefix = "libbloock_bridge";
-          suffix = ".dylib";
-        } else {
-          path = "x86_64-apple-darwin/libbloock_bridge.dylib";
-          prefix = "libbloock_bridge";
-          suffix = ".dylib";
-        }
-      } else {
-        if (arch.contains("aarch64")) {
-          path = "aarch64-unknown-linux-gnu/libbloock_bridge.so";
-          prefix = "libbloock_bridge";
-          suffix = ".so";
-        } else {
-          path = "x86_64-unknown-linux-gnu/libbloock_bridge.so";
-          prefix = "libbloock_bridge";
-          suffix = ".so";
-        }
-      }
-=======
         String[] compatibleBinaries = new String[] {};
 
         String android = System.getProperty("java.vendor");
@@ -105,15 +66,51 @@
                     suffix = ".so";
                 }
             }
+    String android = System.getProperty("java.vendor");
+    if (android != null && android.toLowerCase().contains("android")) {
+      if (arch.contains("armv7")) {
+        path = "armv7-linux-androideabi/libbloock_bridge.android";
+        prefix = "libbloock_bridge";
+        suffix = ".android";
+      } else {
+        path = "aarch64-linux-android/libbloock_bridge.android";
+        prefix = "libbloock_bridge";
+        suffix = ".android";
+      }
+    } else {
+      if (platform.contains("win")) {
+        path = "x86_64-pc-windows-gnu/bloock_bridge.dll";
+        prefix = "bloock_bridge";
+        suffix = ".dll";
+      } else if (platform.contains("mac")) {
+        if (arch.contains("aarch64")) {
+          path = "aarch64-apple-darwin/libbloock_bridge.dylib";
+          prefix = "libbloock_bridge";
+          suffix = ".dylib";
+        } else {
+          path = "x86_64-apple-darwin/libbloock_bridge.dylib";
+          prefix = "libbloock_bridge";
+          suffix = ".dylib";
+        }
+      } else {
+        if (arch.contains("aarch64")) {
+          path = "aarch64-unknown-linux-gnu/libbloock_bridge.so";
+          prefix = "libbloock_bridge";
+          suffix = ".so";
+        } else {
+          path = "x86_64-unknown-linux-gnu/libbloock_bridge.so";
+          prefix = "libbloock_bridge";
+          suffix = ".so";
+        }
+      }
+    }
 
             try {
                 loadBinary(path, prefix, suffix);
             } catch (UnsatisfiedLinkError | IOException ignored) {}
         }
 
->>>>>>> c6931749
     }
-
     try {
       InputStream input = getClass().getClassLoader().getResourceAsStream(path);
       File file = File.createTempFile(prefix, suffix);
@@ -138,7 +135,6 @@
     if (ffi == null) {
       ffi = new Ffi();
     }
-<<<<<<< HEAD
     return ffi;
   }
 
@@ -148,10 +144,9 @@
     return Base64.getDecoder().decode(encodedResponse.getBytes());
   }
 
-  public interface BloockLib extends Library {
-    String request(String requestType, String payload);
-  }
-=======
+    public interface BloockLib extends Library {
+        String request(String requestType, String payload);
+    }
 
     private void loadBinary(String path, String prefix, String suffix) throws UnsatisfiedLinkError, IOException {
         System.out.println(path);
@@ -170,5 +165,4 @@
 
         bloockLib = Native.load(file.getAbsolutePath(), BloockLib.class);
     }
->>>>>>> c6931749
 }