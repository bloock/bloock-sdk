--- conflicted
+++ resolved
@@ -8,12 +8,8 @@
 
 api_key = ""
 api_host = ""
-<<<<<<< HEAD
 disable_analytics = False
-network_config: Dict[int, NetworkConfigProto] = {}
-=======
 network_config: Dict[int, NetworkConfig] = {}
->>>>>>> c17c0fc3
 
 
 def set_provider(network: Network, provider: str):
