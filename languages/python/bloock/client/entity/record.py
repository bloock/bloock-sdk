--- conflicted
+++ resolved
@@ -23,60 +23,6 @@
         return proto.RecordHeader(ty=self.ty)
 
 
-<<<<<<< HEAD
-class Signature:
-    def __init__(
-        self, signature: str, protected: str, header: SignatureHeader, message_hash: str
-    ) -> None:
-        self.signature = signature
-        self.protected = protected
-        self.header = header
-        self.message_hash = message_hash
-
-    @staticmethod
-    def from_proto(signature: proto.Signature) -> Signature:
-        return Signature(
-            signature=signature.signature,
-            protected=signature.protected,
-            header=SignatureHeader.from_proto(signature.header),
-            message_hash=signature.message_hash,
-        )
-
-    def to_proto(self) -> proto.Signature:
-        return proto.Signature(
-            signature=self.signature,
-            protected=self.protected,
-            header=self.header.to_proto(),
-            message_hash=self.message_hash,
-        )
-
-    def get_common_name(self) -> str:
-        client = bridge.BloockBridge()
-        res = client.record().GetSignatureCommonName(
-            proto.SignatureCommonNameRequest(
-                config_data=Config.new(), signature=self.to_proto()
-            )
-        )
-        if res.error != Error():
-            raise Exception(res.error.message)
-        return res.common_name
-
-
-class SignatureHeader:
-    def __init__(self, alg: str, kid: str) -> None:
-        self.alg = alg
-        self.kid = kid
-
-    @staticmethod
-    def from_proto(header: proto.SignatureHeader) -> SignatureHeader:
-        return SignatureHeader(alg=header.alg, kid=header.kid)
-
-    def to_proto(self) -> proto.SignatureHeader:
-        return proto.SignatureHeader(alg=self.alg, kid=self.kid)
-
-
-=======
->>>>>>> f8dd0cd4
 class Record:
     def __init__(self, payload: bytes, hash: str) -> None:
         self.payload = payload
