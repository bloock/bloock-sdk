package entity

import "github.com/bloock/go-bridge/internal/bridge/proto"

type Proof struct {
	leaves []string
	nodes  []string
	depth  string
	bitmap string
	anchor ProofAnchor
}

func NewProofFromProto(p *proto.Proof) Proof {
<<<<<<< HEAD
    if p == nil {
        return Proof{}
    }
    return Proof{
    	leaves: p.Leaves,
    	nodes:  p.Nodes,
    	depth:  p.Depth,
    	bitmap: p.Bitmap,
    	anchor: NewProofAnchorFromProto(p.Anchor),
    }
=======
	return Proof{
		leaves: p.Leaves,
		nodes:  p.Nodes,
		depth:  p.Depth,
		bitmap: p.Bitmap,
		anchor: NewProofAnchorFromProto(p.Anchor),
	}
>>>>>>> 1fddb6b5
}

func (p Proof) ToProto() *proto.Proof {
	return &proto.Proof{
		Leaves: p.leaves,
		Nodes:  p.nodes,
		Depth:  p.depth,
		Bitmap: p.bitmap,
		Anchor: p.anchor.ToProto(),
	}
}

type ProofAnchor struct {
	AnchorID int64
	Networks []AnchorNetwork
	Root     string
	Status   string
}

func NewProofAnchorFromProto(p *proto.ProofAnchor) ProofAnchor {
<<<<<<< HEAD
    if p == nil {
        return ProofAnchor{}
    }
    return ProofAnchor{
    	AnchorID: p.AnchorId,
    	Networks: MapAnchorNetworksFromProto(p.Networks),
    	Root:     p.Root,
    	Status:   p.Status,
    }
} 
=======
	return ProofAnchor{
		AnchorID: p.AnchorId,
		Networks: MapAnchorNetworksFromProto(p.Networks),
		Root:     p.Root,
		Status:   p.Status,
	}
}
>>>>>>> 1fddb6b5

func (p ProofAnchor) ToProto() *proto.ProofAnchor {
	networks := make([]*proto.AnchorNetwork, len(p.Networks))
	for i, network := range p.Networks {
		networks[i] = network.ToProto()
	}

	return &proto.ProofAnchor{
		AnchorId: p.AnchorID,
		Networks: networks,
		Root:     p.Root,
		Status:   p.Status,
	}
}<|MERGE_RESOLUTION|>--- conflicted
+++ resolved
@@ -11,18 +11,9 @@
 }
 
 func NewProofFromProto(p *proto.Proof) Proof {
-<<<<<<< HEAD
-    if p == nil {
-        return Proof{}
-    }
-    return Proof{
-    	leaves: p.Leaves,
-    	nodes:  p.Nodes,
-    	depth:  p.Depth,
-    	bitmap: p.Bitmap,
-    	anchor: NewProofAnchorFromProto(p.Anchor),
-    }
-=======
+	if p == nil {
+		return Proof{}
+	}
 	return Proof{
 		leaves: p.Leaves,
 		nodes:  p.Nodes,
@@ -30,7 +21,6 @@
 		bitmap: p.Bitmap,
 		anchor: NewProofAnchorFromProto(p.Anchor),
 	}
->>>>>>> 1fddb6b5
 }
 
 func (p Proof) ToProto() *proto.Proof {
@@ -51,18 +41,9 @@
 }
 
 func NewProofAnchorFromProto(p *proto.ProofAnchor) ProofAnchor {
-<<<<<<< HEAD
-    if p == nil {
-        return ProofAnchor{}
-    }
-    return ProofAnchor{
-    	AnchorID: p.AnchorId,
-    	Networks: MapAnchorNetworksFromProto(p.Networks),
-    	Root:     p.Root,
-    	Status:   p.Status,
-    }
-} 
-=======
+	if p == nil {
+		return ProofAnchor{}
+	}
 	return ProofAnchor{
 		AnchorID: p.AnchorId,
 		Networks: MapAnchorNetworksFromProto(p.Networks),
@@ -70,7 +51,6 @@
 		Status:   p.Status,
 	}
 }
->>>>>>> 1fddb6b5
 
 func (p ProofAnchor) ToProto() *proto.ProofAnchor {
 	networks := make([]*proto.AnchorNetwork, len(p.Networks))
