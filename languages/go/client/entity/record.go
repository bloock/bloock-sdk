package entity

import (
	"context"
	"errors"

	"github.com/bloock/bloock-sdk-go/v2/internal/bridge"
	"github.com/bloock/bloock-sdk-go/v2/internal/bridge/proto"
	"github.com/bloock/bloock-sdk-go/v2/internal/config"
)

type Record struct {
	Payload []byte
	hash    string
}

func NewRecordFromProto(r *proto.Record) Record {
	if r == nil {
		return Record{}
	}

	return Record{
		Payload: r.Payload,
		hash:    r.Hash,
	}
}

func (r *Record) ToProto() *proto.Record {
	return &proto.Record{
		ConfigData: config.NewConfigData(),
		Payload:    r.Payload,
		Hash:       r.hash,
	}
}

func (r *Record) GetHash() (string, error) {
	bridgeClient := bridge.NewBloockBridge()
	res, err := bridgeClient.Record().GetHash(context.Background(), r.ToProto())

	if err != nil {
		return "", err
	}

	if res.Error != nil {
		return "", errors.New(res.Error.Message)
	}

	return res.Hash, nil
}

func (r *Record) GetSignatures() ([]Signature, error) {
	bridgeClient := bridge.NewBloockBridge()
	res, err := bridgeClient.Record().GetSignatures(context.Background(), r.ToProto())

	if err != nil {
		return []Signature{}, err
	}

	if res.Error != nil {
		return []Signature{}, errors.New(res.Error.Message)
	}

	signatures := make([]Signature, len(res.Signatures))
	for i, signature := range res.Signatures {
		signatures[i] = NewSignatureFromProto(signature)
	}
	return signatures, nil
}

func (r *Record) GetEncryptionAlg() (EncryptionAlg, error) {
	bridgeClient := bridge.NewBloockBridge()
	res, err := bridgeClient.Record().GetEncryptionAlg(context.Background(), r.ToProto())

	if err != nil {
		return UNRECOGNIZED_ENCRYPTION_ALG, err
	}

	if res.Error != nil {
		return UNRECOGNIZED_ENCRYPTION_ALG, errors.New(res.Error.Message)
	}

	return EncryptionAlgFromProto[res.Alg], nil
}

func (r *Record) Publish(p Publisher) (string, error) {
	bridgeClient := bridge.NewBloockBridge()
	req := proto.PublishRequest{
		ConfigData: config.NewConfigData(),
		Publisher:  p.ToProto(),
		Record:     r.ToProto(),
	}
	res, err := bridgeClient.Record().Publish(context.Background(), &req)

	if err != nil {
		return "", err
	}

	if res.Error != nil {
		return "", errors.New(res.Error.Message)
	}

	return res.Hash, nil
}

func (r *Record) Retrieve() []byte {
	return r.Payload
}

func (r *Record) SetProof(proof Proof) error {
	bridgeClient := bridge.NewBloockBridge()
	res, err := bridgeClient.Proof().SetProof(context.Background(), &proto.SetProofRequest{
		ConfigData: config.NewConfigData(),
		Record:     r.ToProto(),
		Proof:      proof.ToProto(),
	})

	if err != nil {
		return err
	}

	if res.Error != nil {
		return errors.New(res.Error.Message)
	}

	r.Payload = res.Record.Payload

	return nil
}

func MapRecordsToProto(records []Record) []*proto.Record {
	recordsProto := make([]*proto.Record, len(records))
	for i, record := range records {
		recordsProto[i] = record.ToProto()
	}
	return recordsProto
}

type RecordHeader struct {
	Ty string
}

func NewRecordHeaderFromProto(r *proto.RecordHeader) RecordHeader {
	if r == nil {
		return RecordHeader{}
	}
	return RecordHeader{
		Ty: r.Ty,
	}
}

func (rh RecordHeader) ToProto() *proto.RecordHeader {
	return &proto.RecordHeader{
		Ty: rh.Ty,
	}
}

<<<<<<< HEAD
type Signature struct {
	Signature   string
	Protected   string
	Header      SignatureHeader
	MessageHash string
}

func NewSignatureFromProto(s *proto.Signature) Signature {
	if s == nil {
		return Signature{}
	}
	return Signature{
		Signature:   s.Signature,
		Protected:   s.Protected,
		Header:      NewSignatureHeaderFromProto(s.Header),
		MessageHash: s.MessageHash,
	}
}

func (s *Signature) GetCommonName() (string, error) {
	bridgeClient := bridge.NewBloockBridge()
	res, err := bridgeClient.Record().GetSignatureCommonName(context.Background(), &proto.SignatureCommonNameRequest{
		ConfigData: config.NewConfigData(),
		Signature:  s.ToProto(),
	})

	if err != nil {
		return "", err
	}

	if res.Error != nil {
		return "", errors.New(res.Error.Message)
	}

	return res.CommonName, nil
}

func (s Signature) ToProto() *proto.Signature {
	return &proto.Signature{
		Signature:   s.Signature,
		Protected:   s.Protected,
		Header:      s.Header.ToProto(),
		MessageHash: s.MessageHash,
	}
}

type SignatureHeader struct {
	Alg string
	Kid string
}

func NewSignatureHeaderFromProto(s *proto.SignatureHeader) SignatureHeader {
	if s == nil {
		return SignatureHeader{}
	}
	return SignatureHeader{
		Alg: s.Alg,
		Kid: s.Kid,
	}
}

func (s SignatureHeader) ToProto() *proto.SignatureHeader {
	return &proto.SignatureHeader{
		Alg: s.Alg,
		Kid: s.Kid,
	}
}

=======
>>>>>>> f8dd0cd4
type RecordReceipt struct {
	Anchor int64
	Client string
	Record string
	Status string
}

func NewRecordReceiptFromProto(r *proto.RecordReceipt) RecordReceipt {
	if r == nil {
		return RecordReceipt{}
	}
	return RecordReceipt{
		Anchor: r.Anchor,
		Client: r.Client,
		Record: r.Record,
		Status: r.Status,
	}
}

type KeyPair struct {
	PublicKey  string
	PrivateKey string
}

func NewKeysFromProto(k *proto.GenerateKeysResponse) KeyPair {
	if k == nil {
		return KeyPair{}
	}
	return KeyPair{
		PublicKey:  k.PublicKey,
		PrivateKey: k.PrivateKey,
	}
}

func NewRsaKeyPairFromProto(k *proto.GenerateRsaKeyPairResponse) KeyPair {
	if k == nil {
		return KeyPair{}
	}
	return KeyPair{
		PublicKey:  k.PublicKey,
		PrivateKey: k.PrivateKey,
	}
}

func NewEciesKeyPairFromProto(k *proto.GenerateEciesKeyPairResponse) KeyPair {
	if k == nil {
		return KeyPair{}
	}
	return KeyPair{
		PublicKey:  k.PublicKey,
		PrivateKey: k.PrivateKey,
	}
}<|MERGE_RESOLUTION|>--- conflicted
+++ resolved
@@ -154,77 +154,6 @@
 	}
 }
 
-<<<<<<< HEAD
-type Signature struct {
-	Signature   string
-	Protected   string
-	Header      SignatureHeader
-	MessageHash string
-}
-
-func NewSignatureFromProto(s *proto.Signature) Signature {
-	if s == nil {
-		return Signature{}
-	}
-	return Signature{
-		Signature:   s.Signature,
-		Protected:   s.Protected,
-		Header:      NewSignatureHeaderFromProto(s.Header),
-		MessageHash: s.MessageHash,
-	}
-}
-
-func (s *Signature) GetCommonName() (string, error) {
-	bridgeClient := bridge.NewBloockBridge()
-	res, err := bridgeClient.Record().GetSignatureCommonName(context.Background(), &proto.SignatureCommonNameRequest{
-		ConfigData: config.NewConfigData(),
-		Signature:  s.ToProto(),
-	})
-
-	if err != nil {
-		return "", err
-	}
-
-	if res.Error != nil {
-		return "", errors.New(res.Error.Message)
-	}
-
-	return res.CommonName, nil
-}
-
-func (s Signature) ToProto() *proto.Signature {
-	return &proto.Signature{
-		Signature:   s.Signature,
-		Protected:   s.Protected,
-		Header:      s.Header.ToProto(),
-		MessageHash: s.MessageHash,
-	}
-}
-
-type SignatureHeader struct {
-	Alg string
-	Kid string
-}
-
-func NewSignatureHeaderFromProto(s *proto.SignatureHeader) SignatureHeader {
-	if s == nil {
-		return SignatureHeader{}
-	}
-	return SignatureHeader{
-		Alg: s.Alg,
-		Kid: s.Kid,
-	}
-}
-
-func (s SignatureHeader) ToProto() *proto.SignatureHeader {
-	return &proto.SignatureHeader{
-		Alg: s.Alg,
-		Kid: s.Kid,
-	}
-}
-
-=======
->>>>>>> f8dd0cd4
 type RecordReceipt struct {
 	Anchor int64
 	Client string
