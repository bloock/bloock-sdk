--- conflicted
+++ resolved
@@ -135,12 +135,7 @@
 			WithStringAttribute("car_type", "big").
 			WithIntegerAttribute("car_points", 5).
 			WithDecimalAttribute("precision_wheels", 1.10).
-<<<<<<< HEAD
-			WithSigner(authenticity.NewSignerWithManagedKey(keyBjj)).
-=======
 			WithSigner(authenticity.NewSignerWithManagedKey(keyBjj, nil)).
-			WithProofType(proofType).
->>>>>>> 2c1d27b4
 			Build()
 		assert.NoError(t, err)
 		assert.NotNil(t, res.CredentialId)
@@ -152,28 +147,15 @@
 		assert.Equal(t, "JsonSchema2023", credential.CredentialSchema.Type)
 		assert.Equal(t, DrivingLicenseSchemaType, credential.Type[1])
 
-<<<<<<< HEAD
-		ok, err := identityClient.RevokeCredential(credential, authenticity.NewSignerWithManagedKey(keyBjj))
+		ok, err := identityClient.RevokeCredential(credential, authenticity.NewSignerWithManagedKey(keyBjj, nil))
 		assert.NoError(t, err)
 		assert.True(t, ok)
-=======
-		receipt, err := identityClient.BuildIssuerSatePublisher(issuer).
-			WithSigner(authenticity.NewSignerWithManagedKey(keyBjj, nil)).
-			Build()
+
+		receipt, err := identityClient.PublishIssuerState(issuer, authenticity.NewSignerWithManagedKey(keyBjj, nil))
 		assert.NoError(t, err)
 		assert.NotNil(t, receipt.TxHash)
 
-		receipt, err = identityClient.BuildIssuerSatePublisher(issuer).
-			WithSigner(authenticity.NewSignerWithManagedKey(keyBjj, nil)).
-			Build()
-		assert.Error(t, err)
->>>>>>> 2c1d27b4
-
-		receipt, err := identityClient.PublishIssuerState(issuer, authenticity.NewSignerWithManagedKey(keyBjj))
-		assert.NoError(t, err)
-		assert.NotNil(t, receipt.TxHash)
-
-		receipt, err = identityClient.PublishIssuerState(issuer, authenticity.NewSignerWithManagedKey(keyBjj))
+		receipt, err = identityClient.PublishIssuerState(issuer, authenticity.NewSignerWithManagedKey(keyBjj, nil))
 		assert.Error(t, err)
 	})
 
@@ -218,23 +200,6 @@
 		assert.Equal(t, "JsonSchema2023", credential.CredentialSchema.Type)
 		assert.Equal(t, KYCAgeSchemaType, credential.Type[1])
 
-<<<<<<< HEAD
-=======
-		receipt, err := identityClient.BuildIssuerSatePublisher(issuer).
-			WithSigner(authenticity.NewSignerWithLocalKey(keyBjj, nil)).
-			Build()
-		assert.NoError(t, err)
-		assert.NotNil(t, receipt.TxHash)
-
-		_, err = identityClient.BuildIssuerSatePublisher(issuer).Build()
-		assert.Error(t, err)
-
-		receipt, err = identityClient.BuildIssuerSatePublisher(issuer).
-			WithSigner(authenticity.NewSignerWithLocalKey(keyBjj, nil)).
-			Build()
-		assert.Error(t, err)
-
->>>>>>> 2c1d27b4
 		proof, err := identityClient.GetCredentialProof(issuer, res.CredentialId)
 		assert.NoError(t, err)
 		assert.NotEmpty(t, proof.SignatureProof)
