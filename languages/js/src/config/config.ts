import { Bloock } from "../bloock";
import { ConfigData, Configuration } from "../bridge/proto/config";

export function NewConfigData(): ConfigData {
  return ConfigData.fromPartial({
    config: Configuration.fromPartial({
      libraryName: "Javascript",
      apiKey: Bloock.getApiKey(),
<<<<<<< HEAD
      host: Bloock.getApiHost(),
      disableAnalytics: Bloock.getDisableAnalytics()
    })
=======
      host: Bloock.getApiHost()
    }),
    networksConfig: Bloock.getNetworkConfiguration()
>>>>>>> c17c0fc3
  });
}<|MERGE_RESOLUTION|>--- conflicted
+++ resolved
@@ -6,14 +6,9 @@
     config: Configuration.fromPartial({
       libraryName: "Javascript",
       apiKey: Bloock.getApiKey(),
-<<<<<<< HEAD
       host: Bloock.getApiHost(),
       disableAnalytics: Bloock.getDisableAnalytics()
-    })
-=======
-      host: Bloock.getApiHost()
     }),
     networksConfig: Bloock.getNetworkConfiguration()
->>>>>>> c17c0fc3
   });
 }