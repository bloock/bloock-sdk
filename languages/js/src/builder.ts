import { BloockBridge } from "./bridge/bridge";
import {
  RecordTypes,
  RecordBuilderFromStringRequest,
  RecordBuilderFromJSONRequest,
  RecordBuilderFromHexRequest,
  RecordBuilderFromBytesRequest,
  RecordBuilderFromFileRequest,
  RecordBuilderFromRecordRequest,
<<<<<<< HEAD
=======
  RecordBuilderFromRawRequest,
  Signer as SignerProto,
  Encrypter as EncrypterProto,
  Decrypter as DecrypterProto
>>>>>>> 0a0bd1d5
} from "./bridge/proto/record";

import { Record } from "./entity/record";
import { Signer } from "./entity/signer";
import { Encrypter } from "./entity/encrypter";
import { Decrypter } from "./entity/decrypter";

export class RecordBuilder {
  payload: any;
  payloadType!: RecordTypes;
  signer: SignerProto | undefined;
  encrypter: EncrypterProto | undefined;
  decrypter: DecrypterProto | undefined;

  private constructor(payload: any, payloadType: RecordTypes) {
    this.payload = payload;
    this.payloadType = payloadType;
  }

  public static fromString(str: string): RecordBuilder {
    return new RecordBuilder(str, RecordTypes.STRING);
  }

  public static fromJson(json: string): RecordBuilder {
    return new RecordBuilder(json, RecordTypes.JSON);
  }

  public static fromHex(hex: string): RecordBuilder {
    return new RecordBuilder(hex, RecordTypes.HEX);
  }

  public static fromBytes(bytes: Uint8Array): RecordBuilder {
    return new RecordBuilder(bytes, RecordTypes.BYTES);
  }

  public static fromFile(bytes: Uint8Array): RecordBuilder {
    return new RecordBuilder(bytes, RecordTypes.FILE);
  }

  public static fromRecord(bytes: Record): RecordBuilder {
    return new RecordBuilder(bytes, RecordTypes.RECORD);
  }

  public withSigner(signer: Signer): RecordBuilder {
    this.signer = signer.toProto();
    return this;
  }

  public withEncrypter(encrypter: Encrypter): RecordBuilder {
    this.encrypter = encrypter.toProto();
    return this;
  }

  public withDecrypter(decrypter: Decrypter): RecordBuilder {
    this.decrypter = decrypter.toProto();
    return this;
  }

  async build(): Promise<Record> {
    const bridge = new BloockBridge();
    switch (this.payloadType) {
      case RecordTypes.STRING: {
        const req = RecordBuilderFromStringRequest.fromPartial({
          payload: this.payload,
          signer: this.signer,
          encrypter: this.encrypter,
          decrypter: this.decrypter
        });

        return bridge
          .getRecord()
          .BuildRecordFromString(req)
          .then(res => {
            if (res.error) {
              throw res.error;
            }
            return Record.fromProto(res.record!);
          });
      }
      case RecordTypes.JSON: {
        const req = RecordBuilderFromJSONRequest.fromPartial({
          payload: this.payload,
          signer: this.signer,
          encrypter: this.encrypter,
          decrypter: this.decrypter
        });

        return bridge
          .getRecord()
          .BuildRecordFromJson(req)
          .then(res => {
            if (res.error) {
              throw res.error;
            }
            return Record.fromProto(res.record!);
          });
      }
      case RecordTypes.HEX: {
        const req = RecordBuilderFromHexRequest.fromPartial({
          payload: this.payload,
          signer: this.signer,
          encrypter: this.encrypter,
          decrypter: this.decrypter
        });

        return bridge
          .getRecord()
          .BuildRecordFromHex(req)
          .then(res => {
            if (res.error) {
              throw res.error;
            }
            return Record.fromProto(res.record!);
          });
      }
      case RecordTypes.BYTES: {
        const req = RecordBuilderFromBytesRequest.fromPartial({
          payload: this.payload,
          signer: this.signer,
          encrypter: this.encrypter,
          decrypter: this.decrypter
        });

        return bridge
          .getRecord()
          .BuildRecordFromBytes(req)
          .then(res => {
            if (res.error) {
              throw res.error;
            }
            return Record.fromProto(res.record!);
          });
      }
      case RecordTypes.FILE: {
        const req = RecordBuilderFromFileRequest.fromPartial({
          payload: this.payload,
          signer: this.signer,
          encrypter: this.encrypter,
          decrypter: this.decrypter
        });

        return bridge
          .getRecord()
          .BuildRecordFromFile(req)
          .then(res => {
            if (res.error) {
              throw res.error;
            }
            return Record.fromProto(res.record!);
          });
      }
      case RecordTypes.RECORD: {
        const req = RecordBuilderFromRecordRequest.fromPartial({
          payload: this.payload,
          signer: this.signer,
          encrypter: this.encrypter,
          decrypter: this.decrypter
        });

        return bridge
          .getRecord()
          .BuildRecordFromRecord(req)
          .then(res => {
            if (res.error) {
              throw res.error;
            }
            return Record.fromProto(res.record!);
          });
      }
<<<<<<< HEAD
=======
      case RecordTypes.RAW: {
        const req = RecordBuilderFromRawRequest.fromPartial({
          payload: this.payload,
          signer: this.signer,
          encrypter: this.encrypter,
          decrypter: this.decrypter
        });

        return bridge
          .getRecord()
          .BuildRecordFromRaw(req)
          .then(res => {
            if (res.error) {
              throw res.error;
            }
            return Record.fromProto(res.record!);
          });
      }
>>>>>>> 0a0bd1d5
    }
    return Promise.reject(new Error("Unexpected record type"));
  }
}<|MERGE_RESOLUTION|>--- conflicted
+++ resolved
@@ -7,13 +7,9 @@
   RecordBuilderFromBytesRequest,
   RecordBuilderFromFileRequest,
   RecordBuilderFromRecordRequest,
-<<<<<<< HEAD
-=======
-  RecordBuilderFromRawRequest,
   Signer as SignerProto,
   Encrypter as EncrypterProto,
   Decrypter as DecrypterProto
->>>>>>> 0a0bd1d5
 } from "./bridge/proto/record";
 
 import { Record } from "./entity/record";
@@ -183,27 +179,6 @@
             return Record.fromProto(res.record!);
           });
       }
-<<<<<<< HEAD
-=======
-      case RecordTypes.RAW: {
-        const req = RecordBuilderFromRawRequest.fromPartial({
-          payload: this.payload,
-          signer: this.signer,
-          encrypter: this.encrypter,
-          decrypter: this.decrypter
-        });
-
-        return bridge
-          .getRecord()
-          .BuildRecordFromRaw(req)
-          .then(res => {
-            if (res.error) {
-              throw res.error;
-            }
-            return Record.fromProto(res.record!);
-          });
-      }
->>>>>>> 0a0bd1d5
     }
     return Promise.reject(new Error("Unexpected record type"));
   }
