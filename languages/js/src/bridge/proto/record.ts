--- conflicted
+++ resolved
@@ -129,11 +129,6 @@
   error?: Error | undefined;
 }
 
-export interface RecordRetrieve {
-  payload: Uint8Array;
-  error?: Error | undefined;
-}
-
 export interface RecordHeader {
   ty: string;
 }
@@ -190,7 +185,6 @@
 export interface EncryptionHeader {
   alg: string;
   enc: string;
-  cty: string;
 }
 
 export interface Decryption {
@@ -251,16 +245,6 @@
   decrypter?: Decrypter | undefined;
 }
 
-<<<<<<< HEAD
-=======
-export interface RecordBuilderFromRawRequest {
-  payload: string;
-  signer?: Signer | undefined;
-  encrypter?: Encrypter | undefined;
-  decrypter?: Decrypter | undefined;
-}
-
->>>>>>> 0a0bd1d5
 export interface RecordBuilderResponse {
   record?: Record;
   error?: Error | undefined;
@@ -435,65 +419,6 @@
   fromPartial<I extends Exact<DeepPartial<RecordHash>, I>>(object: I): RecordHash {
     const message = createBaseRecordHash();
     message.hash = object.hash ?? "";
-    message.error = (object.error !== undefined && object.error !== null) ? Error.fromPartial(object.error) : undefined;
-    return message;
-  },
-};
-
-function createBaseRecordRetrieve(): RecordRetrieve {
-  return { payload: new Uint8Array(), error: undefined };
-}
-
-export const RecordRetrieve = {
-  encode(message: RecordRetrieve, writer: _m0.Writer = _m0.Writer.create()): _m0.Writer {
-    if (message.payload.length !== 0) {
-      writer.uint32(10).bytes(message.payload);
-    }
-    if (message.error !== undefined) {
-      Error.encode(message.error, writer.uint32(18).fork()).ldelim();
-    }
-    return writer;
-  },
-
-  decode(input: _m0.Reader | Uint8Array, length?: number): RecordRetrieve {
-    const reader = input instanceof _m0.Reader ? input : new _m0.Reader(input);
-    let end = length === undefined ? reader.len : reader.pos + length;
-    const message = createBaseRecordRetrieve();
-    while (reader.pos < end) {
-      const tag = reader.uint32();
-      switch (tag >>> 3) {
-        case 1:
-          message.payload = reader.bytes();
-          break;
-        case 2:
-          message.error = Error.decode(reader, reader.uint32());
-          break;
-        default:
-          reader.skipType(tag & 7);
-          break;
-      }
-    }
-    return message;
-  },
-
-  fromJSON(object: any): RecordRetrieve {
-    return {
-      payload: isSet(object.payload) ? bytesFromBase64(object.payload) : new Uint8Array(),
-      error: isSet(object.error) ? Error.fromJSON(object.error) : undefined,
-    };
-  },
-
-  toJSON(message: RecordRetrieve): unknown {
-    const obj: any = {};
-    message.payload !== undefined &&
-      (obj.payload = base64FromBytes(message.payload !== undefined ? message.payload : new Uint8Array()));
-    message.error !== undefined && (obj.error = message.error ? Error.toJSON(message.error) : undefined);
-    return obj;
-  },
-
-  fromPartial<I extends Exact<DeepPartial<RecordRetrieve>, I>>(object: I): RecordRetrieve {
-    const message = createBaseRecordRetrieve();
-    message.payload = object.payload ?? new Uint8Array();
     message.error = (object.error !== undefined && object.error !== null) ? Error.fromPartial(object.error) : undefined;
     return message;
   },
@@ -1119,7 +1044,7 @@
 };
 
 function createBaseEncryptionHeader(): EncryptionHeader {
-  return { alg: "", enc: "", cty: "" };
+  return { alg: "", enc: "" };
 }
 
 export const EncryptionHeader = {
@@ -1130,9 +1055,6 @@
     if (message.enc !== "") {
       writer.uint32(18).string(message.enc);
     }
-    if (message.cty !== "") {
-      writer.uint32(26).string(message.cty);
-    }
     return writer;
   },
 
@@ -1149,9 +1071,6 @@
         case 2:
           message.enc = reader.string();
           break;
-        case 3:
-          message.cty = reader.string();
-          break;
         default:
           reader.skipType(tag & 7);
           break;
@@ -1161,18 +1080,13 @@
   },
 
   fromJSON(object: any): EncryptionHeader {
-    return {
-      alg: isSet(object.alg) ? String(object.alg) : "",
-      enc: isSet(object.enc) ? String(object.enc) : "",
-      cty: isSet(object.cty) ? String(object.cty) : "",
-    };
+    return { alg: isSet(object.alg) ? String(object.alg) : "", enc: isSet(object.enc) ? String(object.enc) : "" };
   },
 
   toJSON(message: EncryptionHeader): unknown {
     const obj: any = {};
     message.alg !== undefined && (obj.alg = message.alg);
     message.enc !== undefined && (obj.enc = message.enc);
-    message.cty !== undefined && (obj.cty = message.cty);
     return obj;
   },
 
@@ -1180,7 +1094,6 @@
     const message = createBaseEncryptionHeader();
     message.alg = object.alg ?? "";
     message.enc = object.enc ?? "";
-    message.cty = object.cty ?? "";
     return message;
   },
 };
@@ -1882,93 +1795,6 @@
   },
 };
 
-<<<<<<< HEAD
-=======
-function createBaseRecordBuilderFromRawRequest(): RecordBuilderFromRawRequest {
-  return { payload: "", signer: undefined, encrypter: undefined, decrypter: undefined };
-}
-
-export const RecordBuilderFromRawRequest = {
-  encode(message: RecordBuilderFromRawRequest, writer: _m0.Writer = _m0.Writer.create()): _m0.Writer {
-    if (message.payload !== "") {
-      writer.uint32(10).string(message.payload);
-    }
-    if (message.signer !== undefined) {
-      Signer.encode(message.signer, writer.uint32(18).fork()).ldelim();
-    }
-    if (message.encrypter !== undefined) {
-      Encrypter.encode(message.encrypter, writer.uint32(26).fork()).ldelim();
-    }
-    if (message.decrypter !== undefined) {
-      Decrypter.encode(message.decrypter, writer.uint32(34).fork()).ldelim();
-    }
-    return writer;
-  },
-
-  decode(input: _m0.Reader | Uint8Array, length?: number): RecordBuilderFromRawRequest {
-    const reader = input instanceof _m0.Reader ? input : new _m0.Reader(input);
-    let end = length === undefined ? reader.len : reader.pos + length;
-    const message = createBaseRecordBuilderFromRawRequest();
-    while (reader.pos < end) {
-      const tag = reader.uint32();
-      switch (tag >>> 3) {
-        case 1:
-          message.payload = reader.string();
-          break;
-        case 2:
-          message.signer = Signer.decode(reader, reader.uint32());
-          break;
-        case 3:
-          message.encrypter = Encrypter.decode(reader, reader.uint32());
-          break;
-        case 4:
-          message.decrypter = Decrypter.decode(reader, reader.uint32());
-          break;
-        default:
-          reader.skipType(tag & 7);
-          break;
-      }
-    }
-    return message;
-  },
-
-  fromJSON(object: any): RecordBuilderFromRawRequest {
-    return {
-      payload: isSet(object.payload) ? String(object.payload) : "",
-      signer: isSet(object.signer) ? Signer.fromJSON(object.signer) : undefined,
-      encrypter: isSet(object.encrypter) ? Encrypter.fromJSON(object.encrypter) : undefined,
-      decrypter: isSet(object.decrypter) ? Decrypter.fromJSON(object.decrypter) : undefined,
-    };
-  },
-
-  toJSON(message: RecordBuilderFromRawRequest): unknown {
-    const obj: any = {};
-    message.payload !== undefined && (obj.payload = message.payload);
-    message.signer !== undefined && (obj.signer = message.signer ? Signer.toJSON(message.signer) : undefined);
-    message.encrypter !== undefined &&
-      (obj.encrypter = message.encrypter ? Encrypter.toJSON(message.encrypter) : undefined);
-    message.decrypter !== undefined &&
-      (obj.decrypter = message.decrypter ? Decrypter.toJSON(message.decrypter) : undefined);
-    return obj;
-  },
-
-  fromPartial<I extends Exact<DeepPartial<RecordBuilderFromRawRequest>, I>>(object: I): RecordBuilderFromRawRequest {
-    const message = createBaseRecordBuilderFromRawRequest();
-    message.payload = object.payload ?? "";
-    message.signer = (object.signer !== undefined && object.signer !== null)
-      ? Signer.fromPartial(object.signer)
-      : undefined;
-    message.encrypter = (object.encrypter !== undefined && object.encrypter !== null)
-      ? Encrypter.fromPartial(object.encrypter)
-      : undefined;
-    message.decrypter = (object.decrypter !== undefined && object.decrypter !== null)
-      ? Decrypter.fromPartial(object.decrypter)
-      : undefined;
-    return message;
-  },
-};
-
->>>>>>> 0a0bd1d5
 function createBaseRecordBuilderResponse(): RecordBuilderResponse {
   return { record: undefined, error: undefined };
 }
@@ -2170,9 +1996,7 @@
 
 export class RecordServiceClientImpl implements RecordService {
   private readonly rpc: Rpc;
-  private readonly service: string;
-  constructor(rpc: Rpc, opts?: { service?: string }) {
-    this.service = opts?.service || "bloock.RecordService";
+  constructor(rpc: Rpc) {
     this.rpc = rpc;
     this.SendRecords = this.SendRecords.bind(this);
     this.BuildRecordFromString = this.BuildRecordFromString.bind(this);
@@ -2186,64 +2010,55 @@
   }
   SendRecords(request: SendRecordsRequest): Promise<SendRecordsResponse> {
     const data = SendRecordsRequest.encode(request).finish();
-    const promise = this.rpc.request(this.service, "SendRecords", data);
+    const promise = this.rpc.request("bloock.RecordService", "SendRecords", data);
     return promise.then((data) => SendRecordsResponse.decode(new _m0.Reader(data)));
   }
 
   BuildRecordFromString(request: RecordBuilderFromStringRequest): Promise<RecordBuilderResponse> {
     const data = RecordBuilderFromStringRequest.encode(request).finish();
-    const promise = this.rpc.request(this.service, "BuildRecordFromString", data);
+    const promise = this.rpc.request("bloock.RecordService", "BuildRecordFromString", data);
     return promise.then((data) => RecordBuilderResponse.decode(new _m0.Reader(data)));
   }
 
   BuildRecordFromHex(request: RecordBuilderFromHexRequest): Promise<RecordBuilderResponse> {
     const data = RecordBuilderFromHexRequest.encode(request).finish();
-    const promise = this.rpc.request(this.service, "BuildRecordFromHex", data);
+    const promise = this.rpc.request("bloock.RecordService", "BuildRecordFromHex", data);
     return promise.then((data) => RecordBuilderResponse.decode(new _m0.Reader(data)));
   }
 
   BuildRecordFromJson(request: RecordBuilderFromJSONRequest): Promise<RecordBuilderResponse> {
     const data = RecordBuilderFromJSONRequest.encode(request).finish();
-    const promise = this.rpc.request(this.service, "BuildRecordFromJson", data);
+    const promise = this.rpc.request("bloock.RecordService", "BuildRecordFromJson", data);
     return promise.then((data) => RecordBuilderResponse.decode(new _m0.Reader(data)));
   }
 
   BuildRecordFromFile(request: RecordBuilderFromFileRequest): Promise<RecordBuilderResponse> {
     const data = RecordBuilderFromFileRequest.encode(request).finish();
-    const promise = this.rpc.request(this.service, "BuildRecordFromFile", data);
+    const promise = this.rpc.request("bloock.RecordService", "BuildRecordFromFile", data);
     return promise.then((data) => RecordBuilderResponse.decode(new _m0.Reader(data)));
   }
 
   BuildRecordFromBytes(request: RecordBuilderFromBytesRequest): Promise<RecordBuilderResponse> {
     const data = RecordBuilderFromBytesRequest.encode(request).finish();
-    const promise = this.rpc.request(this.service, "BuildRecordFromBytes", data);
+    const promise = this.rpc.request("bloock.RecordService", "BuildRecordFromBytes", data);
     return promise.then((data) => RecordBuilderResponse.decode(new _m0.Reader(data)));
   }
 
   BuildRecordFromRecord(request: RecordBuilderFromRecordRequest): Promise<RecordBuilderResponse> {
     const data = RecordBuilderFromRecordRequest.encode(request).finish();
-    const promise = this.rpc.request(this.service, "BuildRecordFromRecord", data);
+    const promise = this.rpc.request("bloock.RecordService", "BuildRecordFromRecord", data);
     return promise.then((data) => RecordBuilderResponse.decode(new _m0.Reader(data)));
   }
 
-<<<<<<< HEAD
-=======
-  BuildRecordFromRaw(request: RecordBuilderFromRawRequest): Promise<RecordBuilderResponse> {
-    const data = RecordBuilderFromRawRequest.encode(request).finish();
-    const promise = this.rpc.request(this.service, "BuildRecordFromRaw", data);
-    return promise.then((data) => RecordBuilderResponse.decode(new _m0.Reader(data)));
-  }
-
->>>>>>> 0a0bd1d5
   GetHash(request: Record): Promise<RecordHash> {
     const data = Record.encode(request).finish();
-    const promise = this.rpc.request(this.service, "GetHash", data);
+    const promise = this.rpc.request("bloock.RecordService", "GetHash", data);
     return promise.then((data) => RecordHash.decode(new _m0.Reader(data)));
   }
 
   GenerateKeys(request: GenerateKeysRequest): Promise<GenerateKeysResponse> {
     const data = GenerateKeysRequest.encode(request).finish();
-    const promise = this.rpc.request(this.service, "GenerateKeys", data);
+    const promise = this.rpc.request("bloock.RecordService", "GenerateKeys", data);
     return promise.then((data) => GenerateKeysResponse.decode(new _m0.Reader(data)));
   }
 }
