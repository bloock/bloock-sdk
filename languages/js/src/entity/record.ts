import { BloockBridge } from "../bridge/bridge";
import * as proto from "../bridge/proto/record";
import { SetProofRequest } from "../bridge/proto/proof";
import { NewConfigData } from "../config/config";
import { Proof } from "./proof";
import { Publisher } from "./publisher";
import { EncryptionAlg } from "./encryption_alg";
import { Signature } from "./signature";

export class Record {
  payload: Uint8Array;
  hash: string;

  constructor(payload: Uint8Array, hash: string) {
    this.payload = payload;
    this.hash = hash;
  }

  static fromProto(r: proto.Record) {
    return new Record(r.payload, r.hash);
  }

  toProto(): proto.Record {
    return proto.Record.fromPartial({
      configData: NewConfigData(),
      payload: this.payload,
      hash: this.hash
    });
  }

  async getHash(): Promise<string> {
    const bridge = new BloockBridge();
    return bridge
      .getRecord()
      .GetHash(this.toProto())
      .then(res => {
        if (res.error) {
          throw res.error;
        }
        return res.hash;
      });
  }

  async getSignatures(): Promise<Signature[]> {
    const bridge = new BloockBridge();
    return bridge
      .getRecord()
      .GetSignatures(this.toProto())
      .then(res => {
        if (res.error) {
          throw res.error;
        }
        return res.signatures.map(x => Signature.fromProto(x));
      });
  }

  async getEncryptionAlg(): Promise<EncryptionAlg> {
    const bridge = new BloockBridge();
    return bridge
      .getRecord()
      .GetEncryptionAlg(this.toProto())
      .then(res => {
        if (res.error) {
          throw res.error;
        }
        return EncryptionAlg.fromProto(res.alg);
      });
  }

  async publish(publisher: Publisher): Promise<string> {
    const bridge = new BloockBridge();
    const request = proto.PublishRequest.fromPartial({
      configData: NewConfigData(),
      publisher: publisher.toProto(),
      record: this.toProto()
    });
    return bridge
      .getRecord()
      .Publish(request)
      .then(res => {
        if (res.error) {
          throw res.error;
        }
        return res.hash;
      });
  }

  public retrieve(): Uint8Array {
    return this.payload;
  }

  async setProof(proof: Proof) {
    const bridge = new BloockBridge();

    const req = SetProofRequest.fromPartial({
      configData: NewConfigData(),
      record: this.toProto(),
      proof: proof.toProto()
    });

    return bridge
      .getProof()
      .SetProof(req)
      .then(res => {
        if (res.error) {
          throw res.error;
        }
        this.payload = res.record?.payload!;
      });
  }
}

export class RecordHeader {
  ty: string;
  constructor(ty: string) {
    this.ty = ty;
  }

  static fromProto(recordHeader: proto.RecordHeader): RecordHeader {
    return new RecordHeader(recordHeader.ty);
  }

  toProto(): proto.RecordHeader {
    return proto.RecordHeader.fromPartial({ ty: this.ty });
  }
}

<<<<<<< HEAD
export class Signature {
  signature: string;
  protected: string;
  header: SignatureHeader;
  messageHash: string;

  constructor(
    signature: string,
    prot: string,
    header: SignatureHeader,
    messageHash: string
  ) {
    this.signature = signature;
    this.protected = prot;
    this.header = header;
    this.messageHash = messageHash;
  }

  static fromProto(s: proto.Signature): Signature {
    return new Signature(
      s.signature,
      s.protected,
      SignatureHeader.fromProto(s.header!),
      s.messageHash
    );
  }

  toProto(): proto.Signature {
    return proto.Signature.fromPartial({
      signature: this.signature,
      protected: this.protected,
      header: this.header.toProto(),
      messageHash: this.messageHash
    });
  }

  async getCommonName(): Promise<string> {
    const bridge = new BloockBridge();
    return bridge
      .getRecord()
      .GetSignatureCommonName(
        proto.SignatureCommonNameRequest.fromPartial({
          configData: NewConfigData(),
          signature: this.toProto()
        })
      )
      .then(res => {
        if (res.error) {
          throw res.error;
        }
        return res.commonName;
      });
  }
}

export class SignatureHeader {
  alg: string;
  kid: string;
  constructor(alg: string, kid: string) {
    this.alg = alg;
    this.kid = kid;
  }

  public static fromProto(s: proto.SignatureHeader): SignatureHeader {
    return new SignatureHeader(s.alg, s.kid);
  }

  toProto(): proto.SignatureHeader {
    return proto.SignatureHeader.fromPartial({ alg: this.alg, kid: this.kid });
  }
}

=======
>>>>>>> f8dd0cd4
export class RecordReceipt {
  anchor: number;
  client: string;
  record: string;
  status: string;

  constructor(anchor: number, client: string, record: string, status: string) {
    this.anchor = anchor;
    this.client = client;
    this.record = record;
    this.status = status;
  }

  static fromProto(r: proto.RecordReceipt): RecordReceipt {
    return new RecordReceipt(r.anchor, r.client, r.record, r.status);
  }

  toProto(): proto.RecordReceipt {
    return proto.RecordReceipt.fromPartial({
      anchor: this.anchor,
      client: this.client,
      record: this.record,
      status: this.status
    });
  }
}

export class KeyPair {
  publicKey: string;
  privateKey: string;

  constructor(publicKey: string, privateKey: string) {
    this.publicKey = publicKey;
    this.privateKey = privateKey;
  }
}

export class EcdsaKeyPair extends KeyPair {
  static fromProto(k: proto.GenerateKeysResponse): KeyPair {
    return new KeyPair(k.publicKey, k.privateKey);
  }
}

export class RsaKeyPair extends KeyPair {
  static fromProto(k: proto.GenerateRsaKeyPairResponse): KeyPair {
    return new KeyPair(k.publicKey, k.privateKey);
  }
}

export class EciesKeyPair extends KeyPair {
  static fromProto(k: proto.GenerateEciesKeyPairResponse): KeyPair {
    return new KeyPair(k.publicKey, k.privateKey);
  }
}<|MERGE_RESOLUTION|>--- conflicted
+++ resolved
@@ -125,81 +125,6 @@
   }
 }
 
-<<<<<<< HEAD
-export class Signature {
-  signature: string;
-  protected: string;
-  header: SignatureHeader;
-  messageHash: string;
-
-  constructor(
-    signature: string,
-    prot: string,
-    header: SignatureHeader,
-    messageHash: string
-  ) {
-    this.signature = signature;
-    this.protected = prot;
-    this.header = header;
-    this.messageHash = messageHash;
-  }
-
-  static fromProto(s: proto.Signature): Signature {
-    return new Signature(
-      s.signature,
-      s.protected,
-      SignatureHeader.fromProto(s.header!),
-      s.messageHash
-    );
-  }
-
-  toProto(): proto.Signature {
-    return proto.Signature.fromPartial({
-      signature: this.signature,
-      protected: this.protected,
-      header: this.header.toProto(),
-      messageHash: this.messageHash
-    });
-  }
-
-  async getCommonName(): Promise<string> {
-    const bridge = new BloockBridge();
-    return bridge
-      .getRecord()
-      .GetSignatureCommonName(
-        proto.SignatureCommonNameRequest.fromPartial({
-          configData: NewConfigData(),
-          signature: this.toProto()
-        })
-      )
-      .then(res => {
-        if (res.error) {
-          throw res.error;
-        }
-        return res.commonName;
-      });
-  }
-}
-
-export class SignatureHeader {
-  alg: string;
-  kid: string;
-  constructor(alg: string, kid: string) {
-    this.alg = alg;
-    this.kid = kid;
-  }
-
-  public static fromProto(s: proto.SignatureHeader): SignatureHeader {
-    return new SignatureHeader(s.alg, s.kid);
-  }
-
-  toProto(): proto.SignatureHeader {
-    return proto.SignatureHeader.fromPartial({ alg: this.alg, kid: this.kid });
-  }
-}
-
-=======
->>>>>>> f8dd0cd4
 export class RecordReceipt {
   anchor: number;
   client: string;
