<<<<<<< HEAD
import { AnchorNetwork } from "./anchor";
import * as proto from "../bridge/proto/proof";

export class Proof {
    leaves: string[];
    nodes: string[];
    depth: string;
    bitmap: string;
    anchor: ProofAnchor;

    constructor(leaves: string[], nodes: string[], depth: string, bitmap: string, anchor: ProofAnchor) {
        this.leaves = leaves;
        this.nodes = nodes;
        this.depth = depth;
        this.bitmap = bitmap;
        this.anchor = anchor;
    }

    static fromProto(p: proto.Proof): Proof {
        return new Proof(p.leaves, p.nodes, p.depth, p.bitmap, ProofAnchor.fromProto(p.anchor!));
    }

    toProto(): proto.Proof {
        return proto.Proof.fromPartial({
            leaves: this.leaves,
            nodes: this.nodes,
            depth: this.depth,
            bitmap: this.bitmap,
            anchor: this.anchor.toProto(),
        });
    }
}

export class ProofAnchor {
    anchorID: number;
    networks: AnchorNetwork[];
    root: string;
    status: string;

    constructor(anchorID: number, networks: AnchorNetwork[], root: string, status: string) {
        this.anchorID = anchorID;
        this.networks = networks;
        this.root = root;
        this.status = status;
    }

    static fromProto(p: proto.ProofAnchor): ProofAnchor {
        return new ProofAnchor(p.anchorId, p.networks.map((x) => AnchorNetwork.fromProto(x)), p.root, p.status)
    }

    toProto(): proto.ProofAnchor {
        return proto.ProofAnchor.fromPartial({
            anchorId: this.anchorID,
            networks: this.networks.map((n) => n.toProto()),
            root: this.root,
            status: this.status
        });
    }
=======
import {AnchorNetwork} from './anchor';
import {
  Proof as ProofProto,
  ProofAnchor as ProofAnchorProto,
} from '../bridge/proto/proof';

export class Proof {
  leaves: string[];
  nodes: string[];
  depth: string;
  bitmap: string;
  anchor: ProofAnchor;

  constructor(
    leaves: string[],
    nodes: string[],
    depth: string,
    bitmap: string,
    anchor: ProofAnchor
  ) {
    this.leaves = leaves;
    this.nodes = nodes;
    this.depth = depth;
    this.bitmap = bitmap;
    this.anchor = anchor;
  }

  static fromProto(p: ProofProto): Proof {
    return new Proof(
      p.leaves,
      p.nodes,
      p.depth,
      p.bitmap,
      ProofAnchor.fromProto(p.anchor!)
    );
  }

  toProto(): ProofProto {
    return ProofProto.fromPartial({
      leaves: this.leaves,
      nodes: this.nodes,
      depth: this.depth,
      bitmap: this.bitmap,
      anchor: this.anchor.toProto(),
    });
  }
}

export class ProofAnchor {
  anchorID: number;
  networks: AnchorNetwork[];
  root: string;
  status: string;

  constructor(
    anchorID: number,
    networks: AnchorNetwork[],
    root: string,
    status: string
  ) {
    this.anchorID = anchorID;
    this.networks = networks;
    this.root = root;
    this.status = status;
  }

  static fromProto(p: ProofAnchorProto): ProofAnchor {
    return new ProofAnchor(
      p.anchorId,
      p.networks.map(x => AnchorNetwork.fromProto(x)),
      p.root,
      p.status
    );
  }

  toProto(): ProofAnchorProto {
    return ProofAnchorProto.fromPartial({
      anchorId: this.anchorID,
      networks: this.networks.map(n => n.toProto()),
      root: this.root,
      status: this.status,
    });
  }
>>>>>>> 1fddb6b5
}<|MERGE_RESOLUTION|>--- conflicted
+++ resolved
@@ -1,68 +1,5 @@
-<<<<<<< HEAD
 import { AnchorNetwork } from "./anchor";
 import * as proto from "../bridge/proto/proof";
-
-export class Proof {
-    leaves: string[];
-    nodes: string[];
-    depth: string;
-    bitmap: string;
-    anchor: ProofAnchor;
-
-    constructor(leaves: string[], nodes: string[], depth: string, bitmap: string, anchor: ProofAnchor) {
-        this.leaves = leaves;
-        this.nodes = nodes;
-        this.depth = depth;
-        this.bitmap = bitmap;
-        this.anchor = anchor;
-    }
-
-    static fromProto(p: proto.Proof): Proof {
-        return new Proof(p.leaves, p.nodes, p.depth, p.bitmap, ProofAnchor.fromProto(p.anchor!));
-    }
-
-    toProto(): proto.Proof {
-        return proto.Proof.fromPartial({
-            leaves: this.leaves,
-            nodes: this.nodes,
-            depth: this.depth,
-            bitmap: this.bitmap,
-            anchor: this.anchor.toProto(),
-        });
-    }
-}
-
-export class ProofAnchor {
-    anchorID: number;
-    networks: AnchorNetwork[];
-    root: string;
-    status: string;
-
-    constructor(anchorID: number, networks: AnchorNetwork[], root: string, status: string) {
-        this.anchorID = anchorID;
-        this.networks = networks;
-        this.root = root;
-        this.status = status;
-    }
-
-    static fromProto(p: proto.ProofAnchor): ProofAnchor {
-        return new ProofAnchor(p.anchorId, p.networks.map((x) => AnchorNetwork.fromProto(x)), p.root, p.status)
-    }
-
-    toProto(): proto.ProofAnchor {
-        return proto.ProofAnchor.fromPartial({
-            anchorId: this.anchorID,
-            networks: this.networks.map((n) => n.toProto()),
-            root: this.root,
-            status: this.status
-        });
-    }
-=======
-import {AnchorNetwork} from './anchor';
-import {
-  Proof as ProofProto,
-  ProofAnchor as ProofAnchorProto,
-} from '../bridge/proto/proof';
 
 export class Proof {
   leaves: string[];
@@ -85,18 +22,12 @@
     this.anchor = anchor;
   }
 
-  static fromProto(p: ProofProto): Proof {
-    return new Proof(
-      p.leaves,
-      p.nodes,
-      p.depth,
-      p.bitmap,
-      ProofAnchor.fromProto(p.anchor!)
-    );
+  static fromProto(p: proto.Proof): Proof {
+    return new Proof(p.leaves, p.nodes, p.depth, p.bitmap, ProofAnchor.fromProto(p.anchor!));
   }
 
-  toProto(): ProofProto {
-    return ProofProto.fromPartial({
+  toProto(): proto.Proof {
+    return proto.Proof.fromPartial({
       leaves: this.leaves,
       nodes: this.nodes,
       depth: this.depth,
@@ -124,22 +55,16 @@
     this.status = status;
   }
 
-  static fromProto(p: ProofAnchorProto): ProofAnchor {
-    return new ProofAnchor(
-      p.anchorId,
-      p.networks.map(x => AnchorNetwork.fromProto(x)),
-      p.root,
-      p.status
-    );
+  static fromProto(p: proto.ProofAnchor): ProofAnchor {
+    return new ProofAnchor(p.anchorId, p.networks.map((x) => AnchorNetwork.fromProto(x)), p.root, p.status)
   }
 
-  toProto(): ProofAnchorProto {
-    return ProofAnchorProto.fromPartial({
+  toProto(): proto.ProofAnchor {
+    return proto.ProofAnchor.fromPartial({
       anchorId: this.anchorID,
-      networks: this.networks.map(n => n.toProto()),
+      networks: this.networks.map((n) => n.toProto()),
       root: this.root,
-      status: this.status,
+      status: this.status
     });
   }
->>>>>>> 1fddb6b5
 }