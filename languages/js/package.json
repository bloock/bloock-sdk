--- conflicted
+++ resolved
@@ -1,10 +1,6 @@
 {
   "name": "@bloock/sdk",
-<<<<<<< HEAD
-  "version": "2.0.0-beta.16",
-=======
   "version": "2.0.0-beta.17",
->>>>>>> d41b5e03
   "description": "",
   "keywords": [],
   "author": "Bloock",
