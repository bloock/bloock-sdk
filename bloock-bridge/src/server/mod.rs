mod anchor;
mod greetings;
mod proof;
mod record;
mod response_types;

use crate::error::BridgeError;
use crate::items::AnchorServiceHandler;
use crate::items::BloockServer;
use crate::items::GreeterHandler;
use crate::items::HelloResponse;
use crate::items::ProofServiceHandler;
use crate::items::RecordServiceHandler;
use crate::server::response_types::ResponseType;

use greetings::GreetingsServer;

use self::anchor::AnchorServer;
use self::proof::ProofServer;
use self::record::RecordServer;

pub struct Server {
    greeter: GreetingsServer,
    anchor: AnchorServer,
    record: RecordServer,
    proof: ProofServer,
}

impl Server {
    pub fn new() -> Self {
        Self {
            greeter: GreetingsServer {},
            anchor: AnchorServer {},
            record: RecordServer {},
            proof: ProofServer {},
        }
    }

    pub async fn do_request(request_type: &str, payload: &str) -> Result<String, BridgeError> {
        let payload = base64::decode(payload)
            .map_err(|e| BridgeError::RequestDeserialization(e.to_string()))?;
        let result = Self::new().dispatch(request_type, &payload).await?;

        let result_vec = result.get_bytes()?;
        let result_str = base64::encode(result_vec);

        Ok(result_str)
    }

    pub async fn dispatch(
        &self,
        request_type: &str,
        payload: &[u8],
    ) -> Result<ResponseType, BridgeError> {
        let request: BloockServer = BloockServer::from_str(request_type);
        match request {
            BloockServer::GreeterSayHello => Ok(self
                .greeter
                .say_hello(self.serialize_request(payload)?)
                .await
                .into()),
            BloockServer::GreeterSayHelloWithError => Ok(self
                .greeter
                .say_hello_with_error(self.serialize_request(payload)?)
                .await
                .into()),
            BloockServer::AnchorServiceGetAnchor => Ok(self
                .anchor
                .get_anchor(self.serialize_request(payload)?)
                .await
                .into()),
            BloockServer::AnchorServiceWaitAnchor => Ok(self
                .anchor
                .wait_anchor(self.serialize_request(payload)?)
                .await
                .into()),
            BloockServer::RecordServiceSendRecords => Ok(self
                .record
                .send_records(self.serialize_request(payload)?)
                .await
                .into()),
            BloockServer::ProofServiceGetProof => Ok(self
                .proof
                .get_proof(self.serialize_request(payload)?)
                .await
                .into()),
            BloockServer::ProofServiceValidateRoot => Ok(self
                .proof
                .validate_root(self.serialize_request(payload)?)
                .await
                .into()),
            BloockServer::ProofServiceVerifyProof => Ok(self
                .proof
                .verify_proof(self.serialize_request(payload)?)
                .await
                .into()),
            BloockServer::ProofServiceVerifyRecords => Ok(self
                .proof
                .verify_records(self.serialize_request(payload)?)
                .await
                .into()),
            BloockServer::RecordServiceBuildRecordFromString => Ok(self
                .record
                .build_record_from_string(self.serialize_request(payload)?)
                .await
                .into()),
            BloockServer::RecordServiceBuildRecordFromHex => Ok(self
                .record
                .build_record_from_hex(self.serialize_request(payload)?)
                .await
                .into()),
            BloockServer::RecordServiceBuildRecordFromJson => Ok(self
                .record
                .build_record_from_json(self.serialize_request(payload)?)
                .await
                .into()),
            BloockServer::RecordServiceBuildRecordFromFile => Ok(self
                .record
                .build_record_from_file(self.serialize_request(payload)?)
                .await
                .into()),
            BloockServer::RecordServiceBuildRecordFromBytes => Ok(self
                .record
                .build_record_from_bytes(self.serialize_request(payload)?)
                .await
                .into()),
            BloockServer::RecordServiceBuildRecordFromRecord => Ok(self
                .record
                .build_record_from_record(self.serialize_request(payload)?)
                .await
                .into()),
<<<<<<< HEAD
            BloockServer::RecordServiceGetHash => Ok(self
                .record
                .get_hash(self.serialize_request(payload)?)
=======
            BloockServer::RecordServiceGenerateKeys => Ok(self
                .record
                .generate_keys(self.serialize_request(payload)?)
>>>>>>> f5da5880
                .await
                .into()),
            _ => Ok(self
                .greeter
                .say_hello(self.serialize_request(payload)?)
                .await
                .into()),
        }
    }

    fn serialize_request<T: prost::Message + Default>(
        &self,
        payload: &[u8],
    ) -> Result<T, BridgeError> {
        T::decode(payload).map_err(|e| BridgeError::RequestDeserialization(e.to_string()))
    }
}<|MERGE_RESOLUTION|>--- conflicted
+++ resolved
@@ -129,15 +129,14 @@
                 .build_record_from_record(self.serialize_request(payload)?)
                 .await
                 .into()),
-<<<<<<< HEAD
             BloockServer::RecordServiceGetHash => Ok(self
                 .record
                 .get_hash(self.serialize_request(payload)?)
-=======
+                .await
+                .into()),
             BloockServer::RecordServiceGenerateKeys => Ok(self
                 .record
                 .generate_keys(self.serialize_request(payload)?)
->>>>>>> f5da5880
                 .await
                 .into()),
             _ => Ok(self
