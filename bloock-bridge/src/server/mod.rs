--- conflicted
+++ resolved
@@ -62,7 +62,7 @@
         payload: &[u8],
     ) -> Result<ResponseType, BridgeError> {
         let request: BloockServer = BloockServer::from_str(request_type);
-        let response = match request {
+        match request {
             BloockServer::AnchorServiceGetAnchor => Ok(self
                 .anchor
                 .get_anchor(self.serialize_request(payload)?)
@@ -144,9 +144,7 @@
                 .await
                 .into()),
             _ => Err(BridgeError::ServiceNotFound),
-        };
-
-        response
+        }
     }
 
     fn serialize_request<T: prost::Message + Default>(
@@ -156,11 +154,7 @@
         T::decode(payload).map_err(|e| BridgeError::RequestDeserialization(e.to_string()))
     }
 
-<<<<<<< HEAD
     fn register_event(name: &str, success: bool, _args: Vec<&str>) {
-=======
-    fn register_event(name: &str, success: bool, args: Vec<&str>) {
->>>>>>> 02b6f27d
         let client = client::configure(ConfigData::new("".to_owned()));
         let _ = client.send_event(Event::new(name.to_owned(), success));
     }
