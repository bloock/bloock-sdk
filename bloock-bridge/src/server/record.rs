use std::{convert::TryInto, sync::Arc};

use async_trait::async_trait;
use bloock_core::{
    client::{self, BloockClient},
    record::builder::{Builder, RecordBuilder},
    record::entity::record::Record as RecordCore,
    AesDecrypter, AesDecrypterArgs, AesEncrypter, AesEncrypterArgs, BloockHttpClient,
    Decrypter as DecrypterCore, EcdsaSigner, EcdsaSignerArgs, EciesDecrypter, EciesDecrypterArgs,
    EciesEncrypter, EciesEncrypterArgs, EciesKeyPair, Encrypter as EncrypterCore, EnsSigner,
    EnsSignerArgs, RsaDecrypter, RsaDecrypterArgs, RsaEncrypter, RsaEncrypterArgs, RsaKeyPair,
    Signature as SignatureCore, Signer as SignerCore,
};
use serde_json::json;

use super::response_types::ResponseType;
use crate::{
    entity_mappings::config::map_config,
    error::{config_data_error, BridgeError},
    items::{
        BloockServer, DataAvailabilityType, Decrypter, Encrypter, EncryptionAlg,
        EncryptionAlgResponse, Error, GenerateEciesKeyPairRequest, GenerateEciesKeyPairResponse,
        GenerateKeysRequest, GenerateKeysResponse, GenerateRsaKeyPairRequest,
        GenerateRsaKeyPairResponse, Loader, LoaderArgs, PublishRequest, PublishResponse, Publisher,
        Record, RecordBuilderResponse, RecordHash, RecordReceipt, RecordServiceHandler,
        RecordSignatures, SendRecordsRequest, SendRecordsResponse, Signature,
        SignatureCommonNameRequest, SignatureCommonNameResponse, Signer, SignerAlg,
    },
};

impl From<SendRecordsResponse> for ResponseType {
    fn from(res: SendRecordsResponse) -> Self {
        ResponseType::SendRecords(res)
    }
}

impl From<Record> for ResponseType {
    fn from(res: Record) -> Self {
        ResponseType::Record(res)
    }
}

impl From<RecordBuilderResponse> for ResponseType {
    fn from(res: RecordBuilderResponse) -> Self {
        ResponseType::BuildRecord(res)
    }
}

impl From<RecordHash> for ResponseType {
    fn from(res: RecordHash) -> Self {
        ResponseType::GetHash(res)
    }
}

impl From<RecordSignatures> for ResponseType {
    fn from(res: RecordSignatures) -> Self {
        ResponseType::GetSignatures(res)
    }
}

impl From<SignatureCommonNameResponse> for ResponseType {
    fn from(res: SignatureCommonNameResponse) -> Self {
        ResponseType::GetSignatureCommonName(res)
    }
}

impl From<GenerateKeysResponse> for ResponseType {
    fn from(res: GenerateKeysResponse) -> Self {
        ResponseType::GenerateKeys(res)
    }
}

impl From<GenerateRsaKeyPairResponse> for ResponseType {
    fn from(res: GenerateRsaKeyPairResponse) -> Self {
        ResponseType::GenerateRsaKeyPairResponse(res)
    }
}

impl From<GenerateEciesKeyPairResponse> for ResponseType {
    fn from(res: GenerateEciesKeyPairResponse) -> Self {
        ResponseType::GenerateEciesKeyPairResponse(res)
    }
}

impl From<PublishResponse> for ResponseType {
    fn from(res: PublishResponse) -> Self {
        ResponseType::Publish(res)
    }
}

<<<<<<< HEAD
macro_rules! record_builder_unwrap {
    ($input:expr, $client:ident, $req_name:ident, $err_message:expr) => {
        match $input {
            Some(signer_arguments) => signer_arguments,
            None => {
                return RecordBuilderResponse::new_error(
                    $client,
                    $req_name,
                    $err_message.to_string(),
                )
                .await
            }
        }
    };
=======
impl From<EncryptionAlgResponse> for ResponseType {
    fn from(res: EncryptionAlgResponse) -> Self {
        ResponseType::EncryptionAlgResponse(res)
    }
>>>>>>> f8dd0cd4
}

pub struct RecordServer {}

#[async_trait(?Send)]
impl RecordServiceHandler for RecordServer {
    async fn send_records(&self, req: crate::items::SendRecordsRequest) -> SendRecordsResponse {
        let config_data = match map_config(req.clone().config_data) {
            Ok(config) => config,
            Err(_) => {
                return SendRecordsResponse {
                    records: vec![],
                    error: Some(config_data_error()),
                }
            }
        };

        let client = client::configure(config_data);

        let records = match req
            .clone()
            .records
            .iter()
            .map(|record| record.clone().try_into())
            .collect::<Result<Vec<RecordCore>, BridgeError>>()
        {
            Ok(r) => r,
            Err(e) => return SendRecordsResponse::new_error(&client, e.to_string(), &req).await,
        };
        let receipts = match client.send_records(records).await {
            Ok(receipts) => receipts,
            Err(e) => return SendRecordsResponse::new_error(&client, e.to_string(), &req).await,
        };

        let response = receipts
            .iter()
            .map(|receipt| receipt.clone().into())
            .collect();

        SendRecordsResponse::new_success(&client, response, &req).await
    }

    async fn build_record_from_string(
        &self,
        req: crate::items::RecordBuilderFromStringRequest,
    ) -> RecordBuilderResponse {
        let req_name = BloockServer::RecordServiceBuildRecordFromString.as_str();

        let config_data = match map_config(req.config_data) {
            Ok(config) => config,
            Err(_) => {
                return RecordBuilderResponse {
                    record: None,
                    error: Some(config_data_error()),
                }
            }
        };

        let client = client::configure(config_data.clone());

        let builder = match RecordBuilder::from_string(req.payload) {
            Ok(builder) => builder,
            Err(e) => {
                return RecordBuilderResponse::new_error(&client, req_name, e.to_string()).await
            }
        };
        build_record(
            builder,
            req_name,
            &client,
            req.signer,
            req.encrypter,
            req.decrypter,
        )
        .await
    }

    async fn build_record_from_hex(
        &self,
        req: crate::items::RecordBuilderFromHexRequest,
    ) -> RecordBuilderResponse {
        let req_name = BloockServer::RecordServiceBuildRecordFromHex.as_str();

        let config_data = match map_config(req.config_data) {
            Ok(config) => config,
            Err(_) => {
                return RecordBuilderResponse {
                    record: None,
                    error: Some(config_data_error()),
                }
            }
        };

        let client = client::configure(config_data.clone());

        let builder = match RecordBuilder::from_hex(req.payload) {
            Ok(builder) => builder,
            Err(e) => {
                return RecordBuilderResponse::new_error(&client, req_name, e.to_string()).await
            }
        };
        build_record(
            builder,
            req_name,
            &client,
            req.signer,
            req.encrypter,
            req.decrypter,
        )
        .await
    }

    async fn build_record_from_json(
        &self,
        req: crate::items::RecordBuilderFromJsonRequest,
    ) -> RecordBuilderResponse {
        let req_name = BloockServer::RecordServiceBuildRecordFromJson.as_str();

        let config_data = match map_config(req.config_data) {
            Ok(config) => config,
            Err(_) => {
                return RecordBuilderResponse {
                    record: None,
                    error: Some(config_data_error()),
                }
            }
        };

        let client = client::configure(config_data.clone());

        let builder = match RecordBuilder::from_json(req.payload) {
            Ok(builder) => builder,
            Err(e) => {
                return RecordBuilderResponse::new_error(&client, req_name, e.to_string()).await
            }
        };
        build_record(
            builder,
            req_name,
            &client,
            req.signer,
            req.encrypter,
            req.decrypter,
        )
        .await
    }

    async fn build_record_from_file(
        &self,
        req: crate::items::RecordBuilderFromFileRequest,
    ) -> RecordBuilderResponse {
        let req_name = BloockServer::RecordServiceBuildRecordFromFile.as_str();

        let config_data = match map_config(req.config_data) {
            Ok(config) => config,
            Err(_) => {
                return RecordBuilderResponse {
                    record: None,
                    error: Some(config_data_error()),
                }
            }
        };

        let client = client::configure(config_data.clone());

        let builder = match RecordBuilder::from_file(req.payload) {
            Ok(builder) => builder,
            Err(e) => {
                return RecordBuilderResponse::new_error(&client, req_name, e.to_string()).await
            }
        };
        build_record(
            builder,
            req_name,
            &client,
            req.signer,
            req.encrypter,
            req.decrypter,
        )
        .await
    }

    async fn build_record_from_bytes(
        &self,
        req: crate::items::RecordBuilderFromBytesRequest,
    ) -> RecordBuilderResponse {
        let req_name = BloockServer::RecordServiceBuildRecordFromBytes.as_str();

        let config_data = match map_config(req.config_data) {
            Ok(config) => config,
            Err(_) => {
                return RecordBuilderResponse {
                    record: None,
                    error: Some(config_data_error()),
                }
            }
        };

        let client = client::configure(config_data.clone());

        let builder = match RecordBuilder::from_bytes(req.payload) {
            Ok(builder) => builder,
            Err(e) => {
                return RecordBuilderResponse::new_error(&client, req_name, e.to_string()).await
            }
        };
        build_record(
            builder,
            req_name,
            &client,
            req.signer,
            req.encrypter,
            req.decrypter,
        )
        .await
    }

    async fn build_record_from_record(
        &self,
        req: crate::items::RecordBuilderFromRecordRequest,
    ) -> RecordBuilderResponse {
        let req_name = BloockServer::RecordServiceBuildRecordFromRecord.as_str();

        let config_data = match map_config(req.config_data) {
            Ok(config) => config,
            Err(_) => {
                return RecordBuilderResponse {
                    record: None,
                    error: Some(config_data_error()),
                }
            }
        };

        let client = client::configure(config_data.clone());

        let payload: RecordCore = match req.payload {
            Some(p) => match p.try_into() {
                Ok(p) => p,
                Err(e) => {
                    return RecordBuilderResponse::new_error(&client, req_name, e.to_string()).await
                }
            },
            None => {
                return RecordBuilderResponse::new_error(
                    &client,
                    req_name,
                    "no record payload found".to_string(),
                )
                .await
            }
        };
        let builder = match RecordBuilder::from_record(payload) {
            Ok(builder) => builder,
            Err(e) => {
                return RecordBuilderResponse::new_error(&client, req_name, e.to_string()).await
            }
        };

        build_record(
            builder,
            req_name,
            &client,
            req.signer,
            req.encrypter,
            req.decrypter,
        )
        .await
    }

    async fn build_record_from_loader(
        &self,
        req: crate::items::RecordBuilderFromLoaderRequest,
    ) -> RecordBuilderResponse {
        let req_name = BloockServer::RecordServiceBuildRecordFromLoader.as_str();

        let config_data = match map_config(req.config_data) {
            Ok(config) => config,
            Err(_) => {
                return RecordBuilderResponse {
                    record: None,
                    error: Some(config_data_error()),
                }
            }
        };

        let client = client::configure(config_data.clone());

        let req_loader: Loader = match req.loader {
            Some(p) => p,
            None => {
                return RecordBuilderResponse::new_error(
                    &client,
                    req_name,
                    "invalid loader provided".to_string(),
                )
                .await
            }
        };

        let loader_args: LoaderArgs = match req_loader.args {
            Some(p) => p,
            None => {
                return RecordBuilderResponse::new_error(
                    &client,
                    req_name,
                    "invalid loader provided".to_string(),
                )
                .await
            }
        };

        let http = BloockHttpClient::new(config_data.get_config().api_key);
        let service =
            bloock_core::publish::configure(Arc::new(http), Arc::new(config_data.clone()));

        let result = match DataAvailabilityType::from_i32(req_loader.r#type) {
            Some(DataAvailabilityType::Hosted) => service.retrieve_hosted(loader_args.hash).await,
            Some(DataAvailabilityType::Ipfs) => service.retrieve_ipfs(loader_args.hash).await,
            None => {
                return RecordBuilderResponse::new_error(
                    &client,
                    req_name,
                    "invalid loader provided".to_string(),
                )
                .await
            }
        };

        let payload = match result {
            Ok(p) => p,
            Err(e) => {
                return RecordBuilderResponse::new_error(&client, req_name, e.to_string()).await
            }
        };

        let builder = match RecordBuilder::from_file(payload) {
            Ok(builder) => builder,
            Err(e) => {
                return RecordBuilderResponse::new_error(&client, req_name, e.to_string()).await
            }
        };

        build_record(
            builder,
            req_name,
            &client,
            req.signer,
            req.encrypter,
            req.decrypter,
        )
        .await
    }

    async fn get_hash(&self, req: Record) -> RecordHash {
        let config_data = match map_config(req.clone().config_data) {
            Ok(config) => config,
            Err(_) => {
                return RecordHash {
                    hash: "".to_string(),
                    error: Some(config_data_error()),
                }
            }
        };

        let client = client::configure(config_data);

        let record: RecordCore = match req.try_into() {
            Ok(record) => record,
            Err(e) => {
                return RecordHash::new_error(&client, e.to_string()).await;
            }
        };
        let hash = record.get_hash();
        RecordHash::new_success(&client, hash).await
    }

    async fn get_signature_common_name(
        &self,
        req: SignatureCommonNameRequest,
    ) -> SignatureCommonNameResponse {
        let config_data = match map_config(req.clone().config_data) {
            Ok(config) => config,
            Err(_) => {
                return SignatureCommonNameResponse {
                    common_name: "".to_string(),
                    error: Some(config_data_error()),
                }
            }
        };

        let client = client::configure(config_data);

        let signature: SignatureCore = match req.signature {
            Some(signature) => match signature.try_into() {
                Ok(signature) => signature,
                Err(err) => {
                    return SignatureCommonNameResponse::new_error(&client, err.to_string()).await
                }
            },
            None => {
                return SignatureCommonNameResponse::new_error(
                    &client,
                    "invalid signature provided".to_string(),
                )
                .await;
            }
        };

        let common_name = match signature.get_common_name().await {
            Ok(name) => name,
            Err(err) => {
                return SignatureCommonNameResponse::new_error(&client, err.to_string()).await
            }
        };

        SignatureCommonNameResponse::new_success(&client, common_name).await
    }

    async fn get_signatures(&self, req: Record) -> RecordSignatures {
        let config_data = match map_config(req.clone().config_data) {
            Ok(config) => config,
            Err(_) => {
                return RecordSignatures {
                    signatures: vec![],
                    error: Some(config_data_error()),
                }
            }
        };

        let client = client::configure(config_data);

        let record: RecordCore = match req.try_into() {
            Ok(record) => record,
            Err(e) => {
                return RecordSignatures::new_error(&client, e.to_string()).await;
            }
        };

        let signatures = match record.get_signatures() {
            Some(signatures) => {
                let mut result: Vec<Signature> = vec![];
                for signature in signatures.iter() {
                    result.push(match signature.clone().try_into() {
                        Ok(res) => res,
                        Err(err) => {
                            return RecordSignatures::new_error(&client, err.to_string()).await
                        }
                    });
                }
                result
            }
            None => vec![],
        };

        RecordSignatures::new_success(&client, signatures).await
    }

    async fn generate_keys(&self, req: GenerateKeysRequest) -> GenerateKeysResponse {
        let config_data = match map_config(req.clone().config_data) {
            Ok(config) => config,
            Err(_) => {
                return GenerateKeysResponse {
                    private_key: "".to_string(),
                    public_key: "".to_string(),
                    error: Some(config_data_error()),
                }
            }
        };

        let client = client::configure(config_data);
        let (private_key, public_key) = match EcdsaSigner::generate_keys() {
            Ok(p) => p,
            Err(e) => return GenerateKeysResponse::new_error(&client, e.to_string()).await,
        };

        GenerateKeysResponse::new_success(&client, private_key, public_key).await
    }

    async fn generate_rsa_key_pair(
        &self,
        req: GenerateRsaKeyPairRequest,
    ) -> GenerateRsaKeyPairResponse {
        let config_data = match map_config(req.clone().config_data) {
            Ok(config) => config,
            Err(_) => {
                return GenerateRsaKeyPairResponse {
                    private_key: "".to_string(),
                    public_key: "".to_string(),
                    error: Some(config_data_error()),
                }
            }
        };

        let client = client::configure(config_data);

        let keypair = match bloock_core::generate_rsa_key_pair() {
            Ok(keypair) => keypair,
            Err(e) => return GenerateRsaKeyPairResponse::new_error(&client, e.to_string()).await,
        };

        GenerateRsaKeyPairResponse::new_success(&client, keypair).await
    }

    async fn generate_ecies_key_pair(
        &self,
        req: GenerateEciesKeyPairRequest,
    ) -> GenerateEciesKeyPairResponse {
        let config_data = match map_config(req.clone().config_data) {
            Ok(config) => config,
            Err(_) => {
                return GenerateEciesKeyPairResponse {
                    private_key: "".to_string(),
                    public_key: "".to_string(),
                    error: Some(config_data_error()),
                }
            }
        };

        let client = client::configure(config_data);

        let keypair = bloock_core::generate_ecies_key_pair();

        GenerateEciesKeyPairResponse::new_success(&client, keypair).await
    }

    async fn publish(&self, req: PublishRequest) -> PublishResponse {
        let config_data = match map_config(req.clone().config_data) {
            Ok(config) => config,
            Err(_) => {
                return PublishResponse {
                    hash: "".to_string(),
                    error: Some(config_data_error()),
                }
            }
        };

        let client = client::configure(config_data.clone());

        let req_record = match req.clone().record {
            Some(p) => p,
            None => {
                return PublishResponse::new_error(&client, "no record provided".to_string(), &req)
                    .await
            }
        };
        let record: RecordCore = match req_record.try_into() {
            Ok(r) => r,
            Err(e) => return PublishResponse::new_error(&client, e.to_string(), &req).await,
        };

        let req_publisher: Publisher = match req.clone().publisher {
            Some(p) => p,
            None => {
                return PublishResponse::new_error(
                    &client,
                    "invalid publisher provided".to_string(),
                    &req,
                )
                .await
            }
        };

        let http = BloockHttpClient::new(config_data.get_config().api_key);
        let service = bloock_core::publish::configure(Arc::new(http), Arc::new(config_data));

        let result = match DataAvailabilityType::from_i32(req_publisher.r#type) {
            Some(DataAvailabilityType::Hosted) => service.publish_hosted(record).await,
            Some(DataAvailabilityType::Ipfs) => service.publish_ipfs(record).await,
            None => {
                return PublishResponse::new_error(
                    &client,
                    "invalid publisher provided".to_string(),
                    &req,
                )
                .await
            }
        };

        let hash = match result {
            Ok(h) => h,
            Err(e) => return PublishResponse::new_error(&client, e.to_string(), &req).await,
        };

        PublishResponse::new_success(&client, hash, &req).await
    }

    async fn get_encryption_alg(&self, req: Record) -> EncryptionAlgResponse {
        let config_data = match map_config(req.clone().config_data) {
            Ok(config) => config,
            Err(_) => {
                return EncryptionAlgResponse {
                    alg: 0,
                    error: Some(config_data_error()),
                }
            }
        };

        let client = client::configure(config_data);

        let record: RecordCore = match req.try_into() {
            Ok(record) => record,
            Err(e) => {
                return EncryptionAlgResponse::new_error(&client, e.to_string()).await;
            }
        };

        match record.is_encrypted() {
            true => match record.get_encryption_alg() {
                Ok(alg) => EncryptionAlgResponse::new_success(&client, alg.into()).await,
                Err(err) => EncryptionAlgResponse::new_error(&client, err.to_string()).await,
            },
            false => {
                EncryptionAlgResponse::new_error(&client, "Record is not encrypted".to_string())
                    .await
            }
        }
    }
}

async fn build_record(
    mut builder: Builder,
    req_name: &str,
    client: &BloockClient,
    signer: Option<Signer>,
    encrypter: Option<Encrypter>,
    decrypter: Option<Decrypter>,
) -> RecordBuilderResponse {
    if let Some(signer) = signer {
        let signer_alg = SignerAlg::from_i32(signer.alg);
        let signer: Box<dyn SignerCore> = match signer_alg {
            Some(SignerAlg::Es256k) => {
                let signer_arguments =
                    record_builder_unwrap!(signer.args, client, req_name, "no arguments provided");

                let private_key = record_builder_unwrap!(
                    signer_arguments.private_key,
                    client,
                    req_name,
                    "no private key provided"
                );

                EcdsaSigner::new_boxed(EcdsaSignerArgs::new(
                    &private_key,
                    signer_arguments.common_name,
                ))
            }
            Some(SignerAlg::Ens) => {
                let signer_arguments =
                    record_builder_unwrap!(signer.args, client, req_name, "no arguments provided");

                let private_key = record_builder_unwrap!(
                    signer_arguments.private_key,
                    client,
                    req_name,
                    "no private key provided"
                );

                EnsSigner::new_boxed(EnsSignerArgs::new(&private_key))
            }
            None => {
                return RecordBuilderResponse::new_error(
                    client,
                    req_name,
                    "invalid signer provided".to_string(),
                )
                .await
            }
        };
        builder = builder.with_signer(signer);
    }

    if let Some(encrypt) = encrypter {
        let args = match encrypt.args {
            Some(encrypter_arguments) => encrypter_arguments,
            None => {
                return RecordBuilderResponse::new_error(
                    client,
                    req_name,
                    "no arguments provided".to_string(),
                )
                .await
            }
        };

        let encrypter: Box<dyn EncrypterCore> = match EncryptionAlg::from_i32(encrypt.alg) {
            Some(alg) => match alg {
                EncryptionAlg::A256gcm => AesEncrypter::new(AesEncrypterArgs::new(&args.key, &[])),
                EncryptionAlg::Rsa => RsaEncrypter::new(RsaEncrypterArgs::new(&args.key)),
                EncryptionAlg::Ecies => EciesEncrypter::new(EciesEncrypterArgs::new(args.key)),
            },
            None => {
                return RecordBuilderResponse::new_error(
                    client,
                    req_name,
                    "invalid encrypter provided".to_string(),
                )
                .await
            }
        };
        builder = builder.with_encrypter(encrypter);
    }

    if let Some(decrypt) = decrypter {
        let args = match decrypt.args {
            Some(decrypter_arguments) => decrypter_arguments,
            None => {
                return RecordBuilderResponse::new_error(
                    client,
                    req_name,
                    "no arguments provided".to_string(),
                )
                .await
            }
        };

        let decrypter: Box<dyn DecrypterCore> = match EncryptionAlg::from_i32(decrypt.alg) {
            Some(alg) => match alg {
                EncryptionAlg::A256gcm => AesDecrypter::new(AesDecrypterArgs::new(&args.key, &[])),
                EncryptionAlg::Rsa => RsaDecrypter::new(RsaDecrypterArgs::new(&args.key)),
                EncryptionAlg::Ecies => EciesDecrypter::new(EciesDecrypterArgs::new(args.key)),
            },
            None => {
                return RecordBuilderResponse::new_error(
                    client,
                    req_name,
                    "invalid decrypter provided".to_string(),
                )
                .await
            }
        };

        builder = builder.with_decrypter(decrypter);
    }

    let record: Record = match builder.build() {
        Ok(record) => match record.try_into() {
            Ok(record) => record,
            Err(e) => {
                return RecordBuilderResponse::new_error(client, req_name, e.to_string()).await
            }
        },
        Err(e) => return RecordBuilderResponse::new_error(client, req_name, e.to_string()).await,
    };

    RecordBuilderResponse::new_success(client, req_name, record).await
}

impl RecordBuilderResponse {
    async fn new_success(
        client: &BloockClient,
        req_name: &str,
        record: Record,
    ) -> RecordBuilderResponse {
        Self::send_event(client, req_name, None).await;

        RecordBuilderResponse {
            record: Some(record),
            error: None,
        }
    }

    async fn new_error(
        client: &BloockClient,
        req_name: &str,
        err: String,
    ) -> RecordBuilderResponse {
        Self::send_event(client, req_name, Some(&err)).await;

        RecordBuilderResponse {
            record: None,
            error: Some(Error {
                kind: BridgeError::RecordError.to_string(),
                message: err,
            }),
        }
    }

    async fn send_event(client: &BloockClient, req_name: &str, error: Option<&str>) {
        let event_attr = json!({});

        let error = error.map(|_| BridgeError::RecordError.to_string());

        client.send_event(req_name, error, Some(event_attr)).await;
    }
}

impl SendRecordsResponse {
    async fn new_success(
        client: &BloockClient,
        receipts: Vec<RecordReceipt>,
        req: &SendRecordsRequest,
    ) -> SendRecordsResponse {
        Self::send_event(client, None, req).await;

        SendRecordsResponse {
            records: receipts,
            error: None,
        }
    }

    async fn new_error(
        client: &BloockClient,
        err: String,
        req: &SendRecordsRequest,
    ) -> SendRecordsResponse {
        Self::send_event(client, Some(&err), req).await;

        SendRecordsResponse {
            records: vec![],
            error: Some(Error {
                kind: BridgeError::RecordError.to_string(),
                message: err,
            }),
        }
    }

    async fn send_event(client: &BloockClient, error: Option<&str>, req: &SendRecordsRequest) {
        let event_attr = json!({
            "records_size": req.records.len()
        });

        let error = error.map(|_| BridgeError::RecordError.to_string());

        client
            .send_event(
                BloockServer::RecordServiceSendRecords.as_str(),
                error,
                Some(event_attr),
            )
            .await;
    }
}

impl PublishResponse {
    async fn new_success(
        client: &BloockClient,
        hash: String,
        req: &PublishRequest,
    ) -> PublishResponse {
        Self::send_event(client, None, req).await;

        PublishResponse { hash, error: None }
    }

    async fn new_error(
        client: &BloockClient,
        err: String,
        req: &PublishRequest,
    ) -> PublishResponse {
        Self::send_event(client, Some(&err), req).await;

        PublishResponse {
            hash: "".to_string(),
            error: Some(Error {
                kind: BridgeError::PublishError.to_string(),
                message: err,
            }),
        }
    }

    async fn send_event(client: &BloockClient, error: Option<&str>, _req: &PublishRequest) {
        let event_attr = json!({});

        let error = error.map(|_| BridgeError::PublishError.to_string());

        client
            .send_event(
                BloockServer::RecordServicePublish.as_str(),
                error,
                Some(event_attr),
            )
            .await;
    }
}

impl RecordHash {
    async fn new_success(client: &BloockClient, hash: String) -> RecordHash {
        Self::send_event(client, None).await;

        RecordHash { hash, error: None }
    }

    async fn new_error(client: &BloockClient, err: String) -> RecordHash {
        Self::send_event(client, Some(&err)).await;

        RecordHash {
            hash: "".to_string(),
            error: Some(Error {
                kind: BridgeError::RecordError.to_string(),
                message: err,
            }),
        }
    }

    async fn send_event(client: &BloockClient, error: Option<&str>) {
        let event_attr = json!({});

        let error = error.map(|_| BridgeError::RecordError.to_string());

        client
            .send_event(
                BloockServer::RecordServiceGetHash.as_str(),
                error,
                Some(event_attr),
            )
            .await;
    }
}

impl RecordSignatures {
    async fn new_success(client: &BloockClient, signatures: Vec<Signature>) -> RecordSignatures {
        Self::send_event(client, None).await;

        RecordSignatures {
            signatures,
            error: None,
        }
    }

    async fn new_error(client: &BloockClient, err: String) -> RecordSignatures {
        Self::send_event(client, Some(&err)).await;

        RecordSignatures {
            signatures: vec![],
            error: Some(Error {
                kind: BridgeError::RecordError.to_string(),
                message: err,
            }),
        }
    }

    async fn send_event(client: &BloockClient, error: Option<&str>) {
        let event_attr = json!({});

        let error = error.map(|_| BridgeError::RecordError.to_string());

        client
            .send_event(
                BloockServer::RecordServiceGetSignatures.as_str(),
                error,
                Some(event_attr),
            )
            .await;
    }
}

impl GenerateKeysResponse {
    async fn new_success(
        client: &BloockClient,
        private_key: String,
        public_key: String,
    ) -> GenerateKeysResponse {
        Self::send_event(client, None).await;

        GenerateKeysResponse {
            private_key,
            public_key,
            error: None,
        }
    }

    async fn new_error(client: &BloockClient, err: String) -> GenerateKeysResponse {
        Self::send_event(client, Some(&err)).await;

        GenerateKeysResponse {
            private_key: "".to_string(),
            public_key: "".to_string(),
            error: Some(Error {
                kind: BridgeError::RecordError.to_string(),
                message: err,
            }),
        }
    }

    async fn send_event(client: &BloockClient, error: Option<&str>) {
        let event_attr = json!({});

        let error = error.map(|_| BridgeError::RecordError.to_string());

        client
            .send_event(
                BloockServer::RecordServiceGenerateKeys.as_str(),
                error,
                Some(event_attr),
            )
            .await;
    }
}

impl GenerateRsaKeyPairResponse {
    async fn new_success(client: &BloockClient, keypair: RsaKeyPair) -> GenerateRsaKeyPairResponse {
        Self::send_event(client, None).await;

        GenerateRsaKeyPairResponse {
            private_key: keypair.private_key,
            public_key: keypair.public_key,
            error: None,
        }
    }

    async fn new_error(client: &BloockClient, err: String) -> GenerateRsaKeyPairResponse {
        Self::send_event(client, Some(&err)).await;

        GenerateRsaKeyPairResponse {
            private_key: "".to_string(),
            public_key: "".to_string(),
            error: Some(Error {
                kind: BridgeError::RecordError.to_string(),
                message: err,
            }),
        }
    }

    async fn send_event(client: &BloockClient, error: Option<&str>) {
        let event_attr = json!({});

        let error = error.map(|_| BridgeError::RecordError.to_string());

        client
            .send_event(
                BloockServer::RecordServiceGenerateRsaKeyPair.as_str(),
                error,
                Some(event_attr),
            )
            .await;
    }
}

impl GenerateEciesKeyPairResponse {
    async fn new_success(
        client: &BloockClient,
        keypair: EciesKeyPair,
    ) -> GenerateEciesKeyPairResponse {
        Self::send_event(client, None).await;

        GenerateEciesKeyPairResponse {
            private_key: keypair.private_key,
            public_key: keypair.public_key,
            error: None,
        }
    }

    async fn send_event(client: &BloockClient, error: Option<&str>) {
        let event_attr = json!({});

        let error = error.map(|_| BridgeError::RecordError.to_string());

        client
            .send_event(
                BloockServer::RecordServiceGenerateEciesKeyPair.as_str(),
                error,
                Some(event_attr),
            )
            .await;
    }
}

impl SignatureCommonNameResponse {
    async fn new_success(
        client: &BloockClient,
        common_name: String,
    ) -> SignatureCommonNameResponse {
        Self::send_event(client, None).await;

        SignatureCommonNameResponse {
            common_name,
            error: None,
        }
    }

    async fn new_error(client: &BloockClient, err: String) -> SignatureCommonNameResponse {
        Self::send_event(client, Some(&err)).await;

        SignatureCommonNameResponse {
            common_name: "".to_string(),
            error: Some(Error {
                kind: BridgeError::RecordError.to_string(),
                message: err,
            }),
        }
    }

    async fn send_event(client: &BloockClient, error: Option<&str>) {
        let event_attr = json!({});

        let error = error.map(|_| BridgeError::RecordError.to_string());

        client
            .send_event(
                BloockServer::RecordServiceGetSignatureCommonName.as_str(),
                error,
                Some(event_attr),
            )
            .await;
    }
}

impl EncryptionAlgResponse {
    async fn new_success(client: &BloockClient, alg: EncryptionAlg) -> EncryptionAlgResponse {
        Self::send_event(client, None).await;

        EncryptionAlgResponse {
            alg: alg.into(),
            error: None,
        }
    }

    async fn new_error(client: &BloockClient, err: String) -> EncryptionAlgResponse {
        Self::send_event(client, Some(&err)).await;

        EncryptionAlgResponse {
            alg: 0,
            error: Some(Error {
                kind: BridgeError::RecordError.to_string(),
                message: err,
            }),
        }
    }

    async fn send_event(client: &BloockClient, error: Option<&str>) {
        let event_attr = json!({});

        let error = error.map(|_| BridgeError::RecordError.to_string());

        client
            .send_event(
                BloockServer::RecordServiceGetEncryptionAlg.as_str(),
                error,
                Some(event_attr),
            )
            .await;
    }
}<|MERGE_RESOLUTION|>--- conflicted
+++ resolved
@@ -88,7 +88,12 @@
     }
 }
 
-<<<<<<< HEAD
+impl From<EncryptionAlgResponse> for ResponseType {
+    fn from(res: EncryptionAlgResponse) -> Self {
+        ResponseType::EncryptionAlgResponse(res)
+    }
+}s
+
 macro_rules! record_builder_unwrap {
     ($input:expr, $client:ident, $req_name:ident, $err_message:expr) => {
         match $input {
@@ -103,12 +108,6 @@
             }
         }
     };
-=======
-impl From<EncryptionAlgResponse> for ResponseType {
-    fn from(res: EncryptionAlgResponse) -> Self {
-        ResponseType::EncryptionAlgResponse(res)
-    }
->>>>>>> f8dd0cd4
 }
 
 pub struct RecordServer {}
