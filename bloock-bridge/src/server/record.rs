use std::{convert::TryInto, sync::Arc};

use async_trait::async_trait;
use bloock_core::{
    client::{self, BloockClient},
    error::BloockError,
    record::builder::{Builder, RecordBuilder},
    record::entity::record::Record as RecordCore,
    AesDecrypter, AesDecrypterArgs, AesEncrypter, AesEncrypterArgs, BloockHttpClient,
    Decrypter as DecrypterCore, EcsdaSigner, EcsdaSignerArgs, Encrypter as EncrypterCore,
    RsaDecrypter, RsaDecrypterArgs, RsaEncrypter, RsaEncrypterArgs,
};
use serde_json::json;

use super::response_types::ResponseType;
use crate::{
    entity_mappings::config::map_config,
    error::{config_data_error, BridgeError},
    items::{
<<<<<<< HEAD
        BloockServer, DataAvailabilityType, Decrypter, Encrypter, EncryptionAlg, Error,
        GenerateKeysRequest, GenerateKeysResponse, Loader, LoaderArgs, PublishRequest,
        PublishResponse, Publisher, Record, RecordBuilderResponse, RecordHash, RecordReceipt,
        RecordServiceHandler, RecordSignatures, SendRecordsRequest, SendRecordsResponse, Signature,
        Signer, SignerAlg,
=======
        DataAvailabilityType, Decrypter, Encrypter, EncryptionAlg, Error, GenerateKeysRequest,
        GenerateKeysResponse, GenerateRsaKeyPairRequest, GenerateRsaKeyPairResponse, Loader,
        LoaderArgs, PublishRequest, PublishResponse, Publisher, Record, RecordBuilderResponse,
        RecordHash, RecordServiceHandler, RecordSignatures, SendRecordsResponse, Signature, Signer,
        SignerAlg,
>>>>>>> c17c0fc3
    },
};

impl From<SendRecordsResponse> for ResponseType {
    fn from(res: SendRecordsResponse) -> Self {
        ResponseType::SendRecords(res)
    }
}

impl From<Record> for ResponseType {
    fn from(res: Record) -> Self {
        ResponseType::Record(res)
    }
}

impl From<RecordBuilderResponse> for ResponseType {
    fn from(res: RecordBuilderResponse) -> Self {
        ResponseType::BuildRecord(res)
    }
}

impl From<RecordHash> for ResponseType {
    fn from(res: RecordHash) -> Self {
        ResponseType::GetHash(res)
    }
}
impl From<RecordSignatures> for ResponseType {
    fn from(res: RecordSignatures) -> Self {
        ResponseType::GetSignatures(res)
    }
}

impl From<GenerateKeysResponse> for ResponseType {
    fn from(res: GenerateKeysResponse) -> Self {
        ResponseType::GenerateKeys(res)
    }
}

impl From<GenerateRsaKeyPairResponse> for ResponseType {
    fn from(res: GenerateRsaKeyPairResponse) -> Self {
        ResponseType::GenerateRsaKeyPairResponse(res)
    }
}

impl From<PublishResponse> for ResponseType {
    fn from(res: PublishResponse) -> Self {
        ResponseType::Publish(res)
    }
}

pub struct RecordServer {}

#[async_trait(?Send)]
impl RecordServiceHandler for RecordServer {
    async fn send_records(&self, req: crate::items::SendRecordsRequest) -> SendRecordsResponse {
        let config_data = match map_config(req.clone().config_data) {
            Ok(config) => config,
            Err(_) => {
                return SendRecordsResponse {
                    records: vec![],
                    error: Some(config_data_error()),
                }
            }
        };

        let client = client::configure(config_data);

        let records = match req
            .clone()
            .records
            .iter()
            .map(|record| record.try_into())
            .collect::<Result<Vec<RecordCore>, BloockError>>()
        {
            Ok(r) => r,
            Err(e) => return SendRecordsResponse::new_error(&client, e.to_string(), &req).await,
        };
        let receipts = match client.send_records(records).await {
            Ok(receipts) => receipts,
            Err(e) => return SendRecordsResponse::new_error(&client, e.to_string(), &req).await,
        };

        let response = receipts
            .iter()
            .map(|receipt| receipt.clone().into())
            .collect();

        SendRecordsResponse::new_success(&client, response, &req).await
    }

    async fn build_record_from_string(
        &self,
        req: crate::items::RecordBuilderFromStringRequest,
    ) -> RecordBuilderResponse {
        let req_name = BloockServer::RecordServiceBuildRecordFromString.as_str();

        let config_data = match map_config(req.config_data) {
            Ok(config) => config,
            Err(_) => {
                return RecordBuilderResponse {
                    record: None,
                    error: Some(config_data_error()),
                }
            }
        };

        let client = client::configure(config_data.clone());

        let builder = match RecordBuilder::from_string(req.payload) {
            Ok(builder) => builder,
            Err(e) => {
                return RecordBuilderResponse::new_error(&client, req_name, e.to_string()).await
            }
        };
        build_record(
            builder,
            req_name,
            &client,
            req.signer,
            req.encrypter,
            req.decrypter,
        )
        .await
    }

    async fn build_record_from_hex(
        &self,
        req: crate::items::RecordBuilderFromHexRequest,
    ) -> RecordBuilderResponse {
        let req_name = BloockServer::RecordServiceBuildRecordFromHex.as_str();

        let config_data = match map_config(req.config_data) {
            Ok(config) => config,
            Err(_) => {
                return RecordBuilderResponse {
                    record: None,
                    error: Some(config_data_error()),
                }
            }
        };

        let client = client::configure(config_data.clone());

        let builder = match RecordBuilder::from_hex(req.payload) {
            Ok(builder) => builder,
            Err(e) => {
                return RecordBuilderResponse::new_error(&client, req_name, e.to_string()).await
            }
        };
        build_record(
            builder,
            req_name,
            &client,
            req.signer,
            req.encrypter,
            req.decrypter,
        )
        .await
    }

    async fn build_record_from_json(
        &self,
        req: crate::items::RecordBuilderFromJsonRequest,
    ) -> RecordBuilderResponse {
        let req_name = BloockServer::RecordServiceBuildRecordFromJson.as_str();

        let config_data = match map_config(req.config_data) {
            Ok(config) => config,
            Err(_) => {
                return RecordBuilderResponse {
                    record: None,
                    error: Some(config_data_error()),
                }
            }
        };

        let client = client::configure(config_data.clone());

        let builder = match RecordBuilder::from_json(req.payload) {
            Ok(builder) => builder,
            Err(e) => {
                return RecordBuilderResponse::new_error(&client, req_name, e.to_string()).await
            }
        };
        build_record(
            builder,
            req_name,
            &client,
            req.signer,
            req.encrypter,
            req.decrypter,
        )
        .await
    }

    async fn build_record_from_file(
        &self,
        req: crate::items::RecordBuilderFromFileRequest,
    ) -> RecordBuilderResponse {
        let req_name = BloockServer::RecordServiceBuildRecordFromFile.as_str();

        let config_data = match map_config(req.config_data) {
            Ok(config) => config,
            Err(_) => {
                return RecordBuilderResponse {
                    record: None,
                    error: Some(config_data_error()),
                }
            }
        };

        let client = client::configure(config_data.clone());

        let builder = match RecordBuilder::from_file(req.payload) {
            Ok(builder) => builder,
            Err(e) => {
                return RecordBuilderResponse::new_error(&client, req_name, e.to_string()).await
            }
        };
        build_record(
            builder,
            req_name,
            &client,
            req.signer,
            req.encrypter,
            req.decrypter,
        )
        .await
    }

    async fn build_record_from_bytes(
        &self,
        req: crate::items::RecordBuilderFromBytesRequest,
    ) -> RecordBuilderResponse {
        let req_name = BloockServer::RecordServiceBuildRecordFromBytes.as_str();

        let config_data = match map_config(req.config_data) {
            Ok(config) => config,
            Err(_) => {
                return RecordBuilderResponse {
                    record: None,
                    error: Some(config_data_error()),
                }
            }
        };

        let client = client::configure(config_data.clone());

        let builder = match RecordBuilder::from_bytes(req.payload) {
            Ok(builder) => builder,
            Err(e) => {
                return RecordBuilderResponse::new_error(&client, req_name, e.to_string()).await
            }
        };
        build_record(
            builder,
            req_name,
            &client,
            req.signer,
            req.encrypter,
            req.decrypter,
        )
        .await
    }

    async fn build_record_from_record(
        &self,
        req: crate::items::RecordBuilderFromRecordRequest,
    ) -> RecordBuilderResponse {
        let req_name = BloockServer::RecordServiceBuildRecordFromRecord.as_str();

        let config_data = match map_config(req.config_data) {
            Ok(config) => config,
            Err(_) => {
                return RecordBuilderResponse {
                    record: None,
                    error: Some(config_data_error()),
                }
            }
        };

        let client = client::configure(config_data.clone());

        let payload: RecordCore = match req.payload {
            Some(p) => match p.try_into() {
                Ok(p) => p,
                Err(e) => {
                    return RecordBuilderResponse::new_error(&client, req_name, e.to_string()).await
                }
            },
            None => {
                return RecordBuilderResponse::new_error(
                    &client,
                    req_name,
                    "no record payload found".to_string(),
                )
                .await
            }
        };
        let builder = match RecordBuilder::from_record(payload) {
            Ok(builder) => builder,
            Err(e) => {
                return RecordBuilderResponse::new_error(&client, req_name, e.to_string()).await
            }
        };

        build_record(
            builder,
            req_name,
            &client,
            req.signer,
            req.encrypter,
            req.decrypter,
        )
        .await
    }

    async fn build_record_from_loader(
        &self,
        req: crate::items::RecordBuilderFromLoaderRequest,
    ) -> RecordBuilderResponse {
        let req_name = BloockServer::RecordServiceBuildRecordFromLoader.as_str();

        let config_data = match map_config(req.config_data) {
            Ok(config) => config,
            Err(_) => {
                return RecordBuilderResponse {
                    record: None,
                    error: Some(config_data_error()),
                }
            }
        };

        let client = client::configure(config_data.clone());

        let req_loader: Loader = match req.loader {
            Some(p) => p,
            None => {
                return RecordBuilderResponse::new_error(
                    &client,
                    req_name,
                    "invalid loader provided".to_string(),
                )
                .await
            }
        };

        let req_loader_args: LoaderArgs = match req_loader.args {
            Some(p) => p,
            None => {
                return RecordBuilderResponse::new_error(
                    &client,
                    req_name,
                    "invalid loader provided".to_string(),
                )
                .await
            }
        };

        let result = match DataAvailabilityType::from_i32(req_loader.r#type) {
            Some(DataAvailabilityType::Hosted) => {
                let http = BloockHttpClient::new(config_data.get_config().api_key);
                let service =
                    bloock_core::publish::configure(Arc::new(http), Arc::new(config_data.clone()));
                service.retrieve_hosted(req_loader_args.hash).await
            }
            None => {
                return RecordBuilderResponse::new_error(
                    &client,
                    req_name,
                    "invalid loader provided".to_string(),
                )
                .await
            }
        };

        let payload = match result {
            Ok(p) => p,
            Err(e) => {
                return RecordBuilderResponse::new_error(&client, req_name, e.to_string()).await
            }
        };

        let builder = match RecordBuilder::from_file(payload) {
            Ok(builder) => builder,
            Err(e) => {
                return RecordBuilderResponse::new_error(&client, req_name, e.to_string()).await
            }
        };

        build_record(
            builder,
            req_name,
            &client,
            req.signer,
            req.encrypter,
            req.decrypter,
        )
        .await
    }

    async fn get_hash(&self, req: Record) -> RecordHash {
        let config_data = match map_config(req.clone().config_data) {
            Ok(config) => config,
            Err(_) => {
                return RecordHash {
                    hash: "".to_string(),
                    error: Some(config_data_error()),
                }
            }
        };

        let client = client::configure(config_data);

        let record: RecordCore = match req.try_into() {
            Ok(record) => record,
            Err(e) => {
                return RecordHash::new_error(&client, e.to_string()).await;
            }
        };
        let hash = record.get_hash();
        RecordHash::new_success(&client, hash).await
    }

    async fn get_signatures(&self, req: Record) -> RecordSignatures {
        let config_data = match map_config(req.clone().config_data) {
            Ok(config) => config,
            Err(_) => {
                return RecordSignatures {
                    signatures: vec![],
                    error: Some(config_data_error()),
                }
            }
        };

        let client = client::configure(config_data);

        let record: RecordCore = match req.try_into() {
            Ok(record) => record,
            Err(e) => {
                return RecordSignatures::new_error(&client, e.to_string()).await;
            }
        };

        let signatures = match record.get_signatures() {
            Some(signatures) => {
                let mut result: Vec<Signature> = vec![];
                for signature in signatures.iter() {
                    result.push(match signature.clone().try_into() {
                        Ok(res) => res,
                        Err(err) => {
                            return RecordSignatures::new_error(&client, err.to_string()).await
                        }
                    });
                }
                result
            }
            None => vec![],
        };

        RecordSignatures::new_success(&client, signatures).await
    }

    async fn generate_keys(&self, _req: GenerateKeysRequest) -> GenerateKeysResponse {
        let (private_key, public_key) = match EcsdaSigner::generate_keys() {
            Ok(p) => p,
            Err(e) => {
                return GenerateKeysResponse {
                    private_key: "".to_string(),
                    public_key: "".to_string(),
                    error: Some(Error {
                        kind: BridgeError::RecordError.to_string(),
                        message: e.to_string(),
                    }),
                }
            }
        };
        return GenerateKeysResponse {
            private_key,
            public_key,
            error: None,
        };
    }

    async fn generate_rsa_key_pair(
        &self,
        _req: GenerateRsaKeyPairRequest,
    ) -> GenerateRsaKeyPairResponse {
        let keypair = match bloock_core::generate_rsa_key_pair() {
            Ok(keypair) => keypair,
            Err(e) => {
                return GenerateRsaKeyPairResponse {
                    private_key: "".to_string(),
                    public_key: "".to_string(),
                    error: Some(Error {
                        kind: BridgeError::RecordError.to_string(),
                        message: e.to_string(),
                    }),
                }
            }
        };

        return GenerateRsaKeyPairResponse {
            private_key: keypair.private_key,
            public_key: keypair.public_key,
            error: None,
        };
    }

    async fn publish(&self, req: PublishRequest) -> PublishResponse {
        let config_data = match map_config(req.clone().config_data) {
            Ok(config) => config,
            Err(_) => {
                return PublishResponse {
                    hash: "".to_string(),
                    error: Some(config_data_error()),
                }
            }
        };

        let client = client::configure(config_data.clone());

        let req_record = match req.clone().record {
            Some(p) => p,
            None => {
                return PublishResponse::new_error(&client, "no record provided".to_string(), &req)
                    .await
            }
        };
        let record: RecordCore = match req_record.try_into() {
            Ok(r) => r,
            Err(e) => return PublishResponse::new_error(&client, e.to_string(), &req).await,
        };

        let req_publisher: Publisher = match req.clone().publisher {
            Some(p) => p,
            None => {
                return PublishResponse::new_error(
                    &client,
                    "invalid publisher provided".to_string(),
                    &req,
                )
                .await
            }
        };

        let result = match DataAvailabilityType::from_i32(req_publisher.r#type) {
            Some(DataAvailabilityType::Hosted) => {
                let http = BloockHttpClient::new(config_data.get_config().api_key);
                let service =
                    bloock_core::publish::configure(Arc::new(http), Arc::new(config_data));
                service.publish_hosted(record).await
            }
            None => {
                return PublishResponse::new_error(
                    &client,
                    "invalid publisher provided".to_string(),
                    &req,
                )
                .await
            }
        };

        let hash = match result {
            Ok(h) => h,
            Err(e) => return PublishResponse::new_error(&client, e.to_string(), &req).await,
        };

        PublishResponse::new_success(&client, hash, &req).await
    }
}

async fn build_record(
    mut builder: Builder,
    req_name: &str,
    client: &BloockClient,
    signer: Option<Signer>,
    encrypter: Option<Encrypter>,
    decrypter: Option<Decrypter>,
) -> RecordBuilderResponse {
    if let Some(signer) = signer {
        let signer = match SignerAlg::from_i32(signer.alg) {
            Some(SignerAlg::Es256k) => {
                let signer_arguments = match signer.args {
                    Some(signer_arguments) => signer_arguments,
                    None => {
                        return RecordBuilderResponse::new_error(
                            client,
                            req_name,
                            "no arguments provided".to_string(),
                        )
                        .await
                    }
                };
                let private_key = match signer_arguments.private_key {
                    Some(private_key) => private_key,
                    None => {
                        return RecordBuilderResponse::new_error(
                            client,
                            req_name,
                            "no private key provided".to_string(),
                        )
                        .await
                    }
                };
                EcsdaSigner::new(EcsdaSignerArgs::new(&private_key))
            }
            None => {
                return RecordBuilderResponse::new_error(
                    client,
                    req_name,
                    "invalid signer provided".to_string(),
                )
                .await
            }
        };
        builder = builder.with_signer(signer);
    }

    if let Some(encrypt) = encrypter {
<<<<<<< HEAD
        let encrypter = match EncryptionAlg::from_i32(encrypt.alg) {
            Some(EncryptionAlg::A256gcm) => {
                let args = match encrypt.args {
                    Some(encrypter_arguments) => encrypter_arguments,
                    None => {
                        return RecordBuilderResponse::new_error(
                            client,
                            req_name,
                            "no arguments provided".to_string(),
                        )
                        .await
                    }
                };
=======
        let args = match encrypt.args {
            Some(encrypter_arguments) => encrypter_arguments,
            None => return record_builder_response_error("no arguments provided".to_string()),
        };
>>>>>>> c17c0fc3

        let encrypter: Box<dyn EncrypterCore> = match EncryptionAlg::from_i32(encrypt.alg) {
            Some(alg) => match alg {
                EncryptionAlg::A256gcm => {
                    Box::new(AesEncrypter::new(AesEncrypterArgs::new(&args.key, &[])))
                }
                EncryptionAlg::Rsa => Box::new(RsaEncrypter::new(RsaEncrypterArgs::new(&args.key))),
            },
            None => {
                return RecordBuilderResponse::new_error(
                    client,
                    req_name,
                    "invalid encrypter provided".to_string(),
                )
                .await
            }
        };
        builder = builder.with_encrypter(encrypter);
    }

    if let Some(decrypt) = decrypter {
<<<<<<< HEAD
        let decrypter = match EncryptionAlg::from_i32(decrypt.alg) {
            Some(EncryptionAlg::A256gcm) => {
                let args = match decrypt.args {
                    Some(decrypter_arguments) => decrypter_arguments,
                    None => {
                        return RecordBuilderResponse::new_error(
                            client,
                            req_name,
                            "no arguments provided".to_string(),
                        )
                        .await
                    }
                };
=======
        let args = match decrypt.args {
            Some(decrypter_arguments) => decrypter_arguments,
            None => return record_builder_response_error("no arguments provided".to_string()),
        };
>>>>>>> c17c0fc3

        let decrypter: Box<dyn DecrypterCore> = match EncryptionAlg::from_i32(decrypt.alg) {
            Some(alg) => match alg {
                EncryptionAlg::A256gcm => {
                    Box::new(AesDecrypter::new(AesDecrypterArgs::new(&args.key, &[])))
                }
                EncryptionAlg::Rsa => Box::new(RsaDecrypter::new(RsaDecrypterArgs::new(&args.key))),
            },
            None => {
                return RecordBuilderResponse::new_error(
                    client,
                    req_name,
                    "invalid decrypter provided".to_string(),
                )
                .await
            }
        };

        builder = builder.with_decrypter(decrypter);
    }

    let record: Record = match builder.build() {
        Ok(record) => match record.try_into() {
            Ok(record) => record,
            Err(e) => {
                return RecordBuilderResponse::new_error(client, req_name, e.to_string()).await
            }
        },
        Err(e) => return RecordBuilderResponse::new_error(client, req_name, e.to_string()).await,
    };

    RecordBuilderResponse::new_success(client, req_name, record).await
}

impl RecordBuilderResponse {
    async fn new_success(
        client: &BloockClient,
        req_name: &str,
        record: Record,
    ) -> RecordBuilderResponse {
        Self::send_event(client, req_name, None).await;

        RecordBuilderResponse {
            record: Some(record),
            error: None,
        }
    }

    async fn new_error(
        client: &BloockClient,
        req_name: &str,
        err: String,
    ) -> RecordBuilderResponse {
        Self::send_event(client, req_name, Some(&err)).await;

        RecordBuilderResponse {
            record: None,
            error: Some(Error {
                kind: BridgeError::RecordError.to_string(),
                message: err,
            }),
        }
    }
<<<<<<< HEAD
=======
}

#[cfg(test)]
mod tests {
    use bloock_core::{
        anchor::entity::anchor::AnchorNetwork,
        proof::entity::{anchor::ProofAnchor, proof::Proof},
        record::{document::Document, entity::record::Record},
        Signature, SignatureHeader,
    };

    use crate::{
        items::{
            DecrypterArgs, EncrypterArgs, EncryptionAlg, GenerateKeysRequest,
            GenerateRsaKeyPairRequest, RecordServiceHandler, SignerAlg, SignerArgs,
        },
        server::Server,
    };

    #[tokio::test]
    async fn test_build_record_from_string_no_signature_nor_encryption() {
        let content = "hello world!";
        let request = crate::items::RecordBuilderFromStringRequest {
            payload: content.to_string(),
            signer: None,
            encrypter: None,
            decrypter: None,
        };
>>>>>>> c17c0fc3

    async fn send_event(client: &BloockClient, req_name: &str, error: Option<&str>) {
        let event_attr = json!({});

        let error = error.map(|_| BridgeError::RecordError.to_string());

        client.send_event(req_name, error, Some(event_attr)).await;
    }
}

impl SendRecordsResponse {
    async fn new_success(
        client: &BloockClient,
        receipts: Vec<RecordReceipt>,
        req: &SendRecordsRequest,
    ) -> SendRecordsResponse {
        Self::send_event(client, None, req).await;

        SendRecordsResponse {
            records: receipts,
            error: None,
        }
    }

<<<<<<< HEAD
    async fn new_error(
        client: &BloockClient,
        err: String,
        req: &SendRecordsRequest,
    ) -> SendRecordsResponse {
        Self::send_event(client, Some(&err), req).await;

        SendRecordsResponse {
            records: vec![],
            error: Some(Error {
                kind: BridgeError::RecordError.to_string(),
                message: err,
=======
    #[tokio::test]
    async fn test_build_record_from_string_set_signature_and_encryption() {
        let private = "8d4b1adbe150fb4e77d033236667c7e1a146b3118b20afc0ab43d0560efd6dbb";
        let password = "some_password";
        let content = "hello world!";

        let request = crate::items::RecordBuilderFromStringRequest {
            payload: content.to_string(),
            signer: Some(crate::items::Signer {
                alg: SignerAlg::Es256k.into(),
                args: Some(SignerArgs {
                    private_key: Some(private.to_string()),
                }),
            }),
            encrypter: Some(crate::items::Encrypter {
                alg: EncryptionAlg::A256gcm.into(),
                args: Some(EncrypterArgs {
                    key: password.to_string(),
                }),
            }),
            decrypter: None,
        };

        let server = Server::new();
        let response = server.record.build_record_from_string(request).await;
        let record = response.record.unwrap();

        let result_error = response.error;

        assert_eq!(None, result_error);
        assert_ne!(content.as_bytes(), record.payload);

        let request = crate::items::RecordBuilderFromRecordRequest {
            payload: Some(record.clone()),
            signer: None,
            encrypter: None,
            decrypter: Some(crate::items::Decrypter {
                alg: EncryptionAlg::A256gcm.into(),
                args: Some(DecrypterArgs {
                    key: password.to_string(),
                }),
>>>>>>> c17c0fc3
            }),
        }
    }

<<<<<<< HEAD
    async fn send_event(client: &BloockClient, error: Option<&str>, req: &SendRecordsRequest) {
        let event_attr = json!({
            "records_size": req.records.len()
        });
=======
    #[tokio::test]
    async fn test_build_record_from_pdf_set_encryption() {
        let private = "8d4b1adbe150fb4e77d033236667c7e1a146b3118b20afc0ab43d0560efd6dbb";
        let password = "some_password";
        let payload = include_bytes!("../../assets/dummy.pdf");
        let server = Server::new();

        let request = crate::items::RecordBuilderFromFileRequest {
            payload: payload.to_vec(),
            signer: Some(crate::items::Signer {
                alg: SignerAlg::Es256k.into(),
                args: Some(SignerArgs {
                    private_key: Some(private.to_string()),
                }),
            }),
            encrypter: None,
            decrypter: None,
        };

        let default_record: Record = server
            .record
            .build_record_from_file(request)
            .await
            .record
            .unwrap()
            .try_into()
            .unwrap();

        let request = crate::items::RecordBuilderFromFileRequest {
            payload: payload.to_vec(),
            signer: Some(crate::items::Signer {
                alg: SignerAlg::Es256k.into(),
                args: Some(SignerArgs {
                    private_key: Some(private.to_string()),
                }),
            }),
            encrypter: Some(crate::items::Encrypter {
                alg: EncryptionAlg::A256gcm.into(),
                args: Some(EncrypterArgs {
                    key: password.to_string(),
                }),
            }),
            decrypter: None,
        };

        let encrypted_record: Record = server
            .record
            .build_record_from_file(request)
            .await
            .record
            .unwrap()
            .try_into()
            .unwrap();

        assert_ne!(default_record.get_hash(), encrypted_record.get_hash());

        let request = crate::items::RecordBuilderFromRecordRequest {
            payload: Some(encrypted_record.try_into().unwrap()),
            signer: None,
            encrypter: None,
            decrypter: Some(crate::items::Decrypter {
                alg: EncryptionAlg::A256gcm.into(),
                args: Some(DecrypterArgs {
                    key: password.to_string(),
                }),
            }),
        };
>>>>>>> c17c0fc3

        let error = error.map(|_| BridgeError::RecordError.to_string());

        client
            .send_event(
                BloockServer::RecordServiceSendRecords.as_str(),
                error,
                Some(event_attr),
            )
            .await;
    }
}

<<<<<<< HEAD
impl PublishResponse {
    async fn new_success(
        client: &BloockClient,
        hash: String,
        req: &PublishRequest,
    ) -> PublishResponse {
        Self::send_event(client, None, req).await;
=======
    #[tokio::test]
    async fn test_build_record_with_encryption_and_decryption() {
        let server = Server::new();
        let password = "some_password";
        let content = "hello world!";

        let request = crate::items::RecordBuilderFromStringRequest {
            payload: content.to_string(),
            signer: None,
            encrypter: Some(crate::items::Encrypter {
                alg: EncryptionAlg::A256gcm.into(),
                args: Some(EncrypterArgs {
                    key: password.to_string(),
                }),
            }),
            decrypter: None,
        };

        let response = server.record.build_record_from_string(request).await;
        assert_eq!(None, response.error);
        let encrypted_record = response.record.unwrap();
        assert_ne!(content.as_bytes(), encrypted_record.payload);

        let request = crate::items::RecordBuilderFromRecordRequest {
            payload: Some(encrypted_record.clone()),
            signer: None,
            encrypter: None,
            decrypter: Some(crate::items::Decrypter {
                alg: EncryptionAlg::A256gcm.into(),
                args: Some(DecrypterArgs {
                    key: password.to_string(),
                }),
            }),
        };
>>>>>>> c17c0fc3

        PublishResponse { hash, error: None }
    }

<<<<<<< HEAD
    async fn new_error(
        client: &BloockClient,
        err: String,
        req: &PublishRequest,
    ) -> PublishResponse {
        Self::send_event(client, Some(&err), req).await;

        PublishResponse {
            hash: "".to_string(),
            error: Some(Error {
                kind: BridgeError::PublishError.to_string(),
                message: err,
=======
    #[tokio::test]
    async fn test_build_record_set_signature_encryption_and_decryption() {
        let private = "8d4b1adbe150fb4e77d033236667c7e1a146b3118b20afc0ab43d0560efd6dbb";
        let password = "some_password";
        let content = "hello world!";

        let request = crate::items::RecordBuilderFromStringRequest {
            payload: content.to_string(),
            signer: Some(crate::items::Signer {
                alg: SignerAlg::Es256k.into(),
                args: Some(SignerArgs {
                    private_key: Some(private.to_string()),
                }),
            }),
            encrypter: Some(crate::items::Encrypter {
                alg: EncryptionAlg::A256gcm.into(),
                args: Some(EncrypterArgs {
                    key: password.to_string(),
                }),
            }),
            decrypter: None,
        };

        let server = Server::new();
        let response = server.record.build_record_from_string(request).await;
        let record: Record = response.record.unwrap().try_into().unwrap();

        let request = crate::items::RecordBuilderFromRecordRequest {
            payload: Some(record.try_into().unwrap()),
            signer: None,
            encrypter: None,
            decrypter: Some(crate::items::Decrypter {
                alg: EncryptionAlg::A256gcm.into(),
                args: Some(DecrypterArgs {
                    key: password.to_string(),
                }),
>>>>>>> c17c0fc3
            }),
        }
    }

<<<<<<< HEAD
    async fn send_event(client: &BloockClient, error: Option<&str>, _req: &PublishRequest) {
        let event_attr = json!({});

        let error = error.map(|_| BridgeError::PublishError.to_string());
=======
    #[tokio::test]
    async fn test_build_record_set_proof_encryption_and_decryption() {
        let password = "some_password";
        let content = "hello world!";

        let request = crate::items::RecordBuilderFromStringRequest {
            payload: content.to_string(),
            signer: None,
            encrypter: None,
            decrypter: None,
        };

        let server = Server::new();
        let response = server.record.build_record_from_string(request).await;
        let mut record: Record = response.record.unwrap().try_into().unwrap();

        record
            .set_proof(Proof {
                anchor: ProofAnchor {
                    anchor_id: 1,
                    networks: vec![AnchorNetwork {
                        name: "net".to_string(),
                        state: "state".to_string(),
                        tx_hash: "tx_hash".to_string(),
                    }],
                    root: "root".to_string(),
                    status: "status".to_string(),
                },
                bitmap: "111".to_string(),
                depth: "111".to_string(),
                leaves: vec![[0u8; 32]],
                nodes: vec![[0u8; 32]],
            })
            .unwrap();

        let request = crate::items::RecordBuilderFromRecordRequest {
            payload: Some(record.clone().try_into().unwrap()),
            signer: None,
            encrypter: Some(crate::items::Encrypter {
                alg: EncryptionAlg::A256gcm.into(),
                args: Some(EncrypterArgs {
                    key: password.to_string(),
                }),
            }),
            decrypter: None,
        };

        let response = server.record.build_record_from_record(request).await;
        let encrypted_record: Record = response.record.unwrap().try_into().unwrap();

        assert_eq!(encrypted_record.get_proof(), None);
        assert_ne!(encrypted_record.get_payload(), record.get_payload());

        let request = crate::items::RecordBuilderFromRecordRequest {
            payload: Some(encrypted_record.try_into().unwrap()),
            signer: None,
            encrypter: None,
            decrypter: Some(crate::items::Decrypter {
                alg: EncryptionAlg::A256gcm.into(),
                args: Some(DecrypterArgs {
                    key: password.to_string(),
                }),
            }),
        };
>>>>>>> c17c0fc3

        client
            .send_event(
                BloockServer::RecordServicePublish.as_str(),
                error,
                Some(event_attr),
            )
            .await;
    }
}

impl RecordHash {
    async fn new_success(client: &BloockClient, hash: String) -> RecordHash {
        Self::send_event(client, None).await;

        RecordHash { hash, error: None }
    }

    async fn new_error(client: &BloockClient, err: String) -> RecordHash {
        Self::send_event(client, Some(&err)).await;

        RecordHash {
            hash: "".to_string(),
            error: Some(Error {
                kind: BridgeError::RecordError.to_string(),
                message: err,
            }),
        }
    }

    async fn send_event(client: &BloockClient, error: Option<&str>) {
        let event_attr = json!({});

        let error = error.map(|_| BridgeError::RecordError.to_string());

        client
            .send_event(
                BloockServer::RecordServiceGetHash.as_str(),
                error,
                Some(event_attr),
            )
            .await;
    }
}

impl RecordSignatures {
    async fn new_success(client: &BloockClient, signatures: Vec<Signature>) -> RecordSignatures {
        Self::send_event(client, None).await;

        RecordSignatures {
            signatures,
            error: None,
        }
    }

    async fn new_error(client: &BloockClient, err: String) -> RecordSignatures {
        Self::send_event(client, Some(&err)).await;

        RecordSignatures {
            signatures: vec![],
            error: Some(Error {
                kind: BridgeError::RecordError.to_string(),
                message: err,
            }),
        }
    }

    async fn send_event(client: &BloockClient, error: Option<&str>) {
        let event_attr = json!({});

        let error = error.map(|_| BridgeError::RecordError.to_string());

        client
            .send_event(
                BloockServer::RecordServiceGetSignatures.as_str(),
                error,
                Some(event_attr),
            )
            .await;
    }
}

#[cfg(test)]
mod tests {
    use crate::{
        items::{GenerateKeysRequest, RecordServiceHandler},
        server::Server,
    };

    #[tokio::test]
    async fn test_generate_keys() {
        let request_generate_keys = GenerateKeysRequest {};

        let server = Server::new();
        let keys_response = server.record.generate_keys(request_generate_keys).await;
        let error_response = keys_response.error;

        assert_eq!(None, error_response);
    }

    #[tokio::test]
    async fn test_generate_rsa_key_pair() {
        let server = Server::new();
        let keys_response = server
            .record
            .generate_rsa_key_pair(GenerateRsaKeyPairRequest {})
            .await;

        assert_eq!(keys_response.error, None);
    }
}<|MERGE_RESOLUTION|>--- conflicted
+++ resolved
@@ -17,19 +17,11 @@
     entity_mappings::config::map_config,
     error::{config_data_error, BridgeError},
     items::{
-<<<<<<< HEAD
         BloockServer, DataAvailabilityType, Decrypter, Encrypter, EncryptionAlg, Error,
-        GenerateKeysRequest, GenerateKeysResponse, Loader, LoaderArgs, PublishRequest,
-        PublishResponse, Publisher, Record, RecordBuilderResponse, RecordHash, RecordReceipt,
-        RecordServiceHandler, RecordSignatures, SendRecordsRequest, SendRecordsResponse, Signature,
-        Signer, SignerAlg,
-=======
-        DataAvailabilityType, Decrypter, Encrypter, EncryptionAlg, Error, GenerateKeysRequest,
-        GenerateKeysResponse, GenerateRsaKeyPairRequest, GenerateRsaKeyPairResponse, Loader,
-        LoaderArgs, PublishRequest, PublishResponse, Publisher, Record, RecordBuilderResponse,
-        RecordHash, RecordServiceHandler, RecordSignatures, SendRecordsResponse, Signature, Signer,
-        SignerAlg,
->>>>>>> c17c0fc3
+        GenerateKeysRequest, GenerateKeysResponse, GenerateRsaKeyPairRequest,
+        GenerateRsaKeyPairResponse, Loader, LoaderArgs, PublishRequest, PublishResponse, Publisher,
+        Record, RecordBuilderResponse, RecordHash, RecordReceipt, RecordServiceHandler,
+        RecordSignatures, SendRecordsRequest, SendRecordsResponse, Signature, Signer, SignerAlg,
     },
 };
 
@@ -650,33 +642,22 @@
     }
 
     if let Some(encrypt) = encrypter {
-<<<<<<< HEAD
-        let encrypter = match EncryptionAlg::from_i32(encrypt.alg) {
-            Some(EncryptionAlg::A256gcm) => {
-                let args = match encrypt.args {
-                    Some(encrypter_arguments) => encrypter_arguments,
-                    None => {
-                        return RecordBuilderResponse::new_error(
-                            client,
-                            req_name,
-                            "no arguments provided".to_string(),
-                        )
-                        .await
-                    }
-                };
-=======
         let args = match encrypt.args {
             Some(encrypter_arguments) => encrypter_arguments,
-            None => return record_builder_response_error("no arguments provided".to_string()),
-        };
->>>>>>> c17c0fc3
+            None => {
+                return RecordBuilderResponse::new_error(
+                    client,
+                    req_name,
+                    "no arguments provided".to_string(),
+                )
+                .await
+            }
+        };
 
         let encrypter: Box<dyn EncrypterCore> = match EncryptionAlg::from_i32(encrypt.alg) {
             Some(alg) => match alg {
-                EncryptionAlg::A256gcm => {
-                    Box::new(AesEncrypter::new(AesEncrypterArgs::new(&args.key, &[])))
-                }
-                EncryptionAlg::Rsa => Box::new(RsaEncrypter::new(RsaEncrypterArgs::new(&args.key))),
+                EncryptionAlg::A256gcm => AesEncrypter::new(AesEncrypterArgs::new(&args.key, &[])),
+                EncryptionAlg::Rsa => RsaEncrypter::new(RsaEncrypterArgs::new(&args.key)),
             },
             None => {
                 return RecordBuilderResponse::new_error(
@@ -691,33 +672,22 @@
     }
 
     if let Some(decrypt) = decrypter {
-<<<<<<< HEAD
-        let decrypter = match EncryptionAlg::from_i32(decrypt.alg) {
-            Some(EncryptionAlg::A256gcm) => {
-                let args = match decrypt.args {
-                    Some(decrypter_arguments) => decrypter_arguments,
-                    None => {
-                        return RecordBuilderResponse::new_error(
-                            client,
-                            req_name,
-                            "no arguments provided".to_string(),
-                        )
-                        .await
-                    }
-                };
-=======
         let args = match decrypt.args {
             Some(decrypter_arguments) => decrypter_arguments,
-            None => return record_builder_response_error("no arguments provided".to_string()),
-        };
->>>>>>> c17c0fc3
+            None => {
+                return RecordBuilderResponse::new_error(
+                    client,
+                    req_name,
+                    "no arguments provided".to_string(),
+                )
+                .await
+            }
+        };
 
         let decrypter: Box<dyn DecrypterCore> = match EncryptionAlg::from_i32(decrypt.alg) {
             Some(alg) => match alg {
-                EncryptionAlg::A256gcm => {
-                    Box::new(AesDecrypter::new(AesDecrypterArgs::new(&args.key, &[])))
-                }
-                EncryptionAlg::Rsa => Box::new(RsaDecrypter::new(RsaDecrypterArgs::new(&args.key))),
+                EncryptionAlg::A256gcm => AesDecrypter::new(AesDecrypterArgs::new(&args.key, &[])),
+                EncryptionAlg::Rsa => RsaDecrypter::new(RsaDecrypterArgs::new(&args.key)),
             },
             None => {
                 return RecordBuilderResponse::new_error(
@@ -774,37 +744,6 @@
             }),
         }
     }
-<<<<<<< HEAD
-=======
-}
-
-#[cfg(test)]
-mod tests {
-    use bloock_core::{
-        anchor::entity::anchor::AnchorNetwork,
-        proof::entity::{anchor::ProofAnchor, proof::Proof},
-        record::{document::Document, entity::record::Record},
-        Signature, SignatureHeader,
-    };
-
-    use crate::{
-        items::{
-            DecrypterArgs, EncrypterArgs, EncryptionAlg, GenerateKeysRequest,
-            GenerateRsaKeyPairRequest, RecordServiceHandler, SignerAlg, SignerArgs,
-        },
-        server::Server,
-    };
-
-    #[tokio::test]
-    async fn test_build_record_from_string_no_signature_nor_encryption() {
-        let content = "hello world!";
-        let request = crate::items::RecordBuilderFromStringRequest {
-            payload: content.to_string(),
-            signer: None,
-            encrypter: None,
-            decrypter: None,
-        };
->>>>>>> c17c0fc3
 
     async fn send_event(client: &BloockClient, req_name: &str, error: Option<&str>) {
         let event_attr = json!({});
@@ -829,7 +768,6 @@
         }
     }
 
-<<<<<<< HEAD
     async fn new_error(
         client: &BloockClient,
         err: String,
@@ -842,127 +780,14 @@
             error: Some(Error {
                 kind: BridgeError::RecordError.to_string(),
                 message: err,
-=======
-    #[tokio::test]
-    async fn test_build_record_from_string_set_signature_and_encryption() {
-        let private = "8d4b1adbe150fb4e77d033236667c7e1a146b3118b20afc0ab43d0560efd6dbb";
-        let password = "some_password";
-        let content = "hello world!";
-
-        let request = crate::items::RecordBuilderFromStringRequest {
-            payload: content.to_string(),
-            signer: Some(crate::items::Signer {
-                alg: SignerAlg::Es256k.into(),
-                args: Some(SignerArgs {
-                    private_key: Some(private.to_string()),
-                }),
-            }),
-            encrypter: Some(crate::items::Encrypter {
-                alg: EncryptionAlg::A256gcm.into(),
-                args: Some(EncrypterArgs {
-                    key: password.to_string(),
-                }),
-            }),
-            decrypter: None,
-        };
-
-        let server = Server::new();
-        let response = server.record.build_record_from_string(request).await;
-        let record = response.record.unwrap();
-
-        let result_error = response.error;
-
-        assert_eq!(None, result_error);
-        assert_ne!(content.as_bytes(), record.payload);
-
-        let request = crate::items::RecordBuilderFromRecordRequest {
-            payload: Some(record.clone()),
-            signer: None,
-            encrypter: None,
-            decrypter: Some(crate::items::Decrypter {
-                alg: EncryptionAlg::A256gcm.into(),
-                args: Some(DecrypterArgs {
-                    key: password.to_string(),
-                }),
->>>>>>> c17c0fc3
             }),
         }
     }
 
-<<<<<<< HEAD
     async fn send_event(client: &BloockClient, error: Option<&str>, req: &SendRecordsRequest) {
         let event_attr = json!({
             "records_size": req.records.len()
         });
-=======
-    #[tokio::test]
-    async fn test_build_record_from_pdf_set_encryption() {
-        let private = "8d4b1adbe150fb4e77d033236667c7e1a146b3118b20afc0ab43d0560efd6dbb";
-        let password = "some_password";
-        let payload = include_bytes!("../../assets/dummy.pdf");
-        let server = Server::new();
-
-        let request = crate::items::RecordBuilderFromFileRequest {
-            payload: payload.to_vec(),
-            signer: Some(crate::items::Signer {
-                alg: SignerAlg::Es256k.into(),
-                args: Some(SignerArgs {
-                    private_key: Some(private.to_string()),
-                }),
-            }),
-            encrypter: None,
-            decrypter: None,
-        };
-
-        let default_record: Record = server
-            .record
-            .build_record_from_file(request)
-            .await
-            .record
-            .unwrap()
-            .try_into()
-            .unwrap();
-
-        let request = crate::items::RecordBuilderFromFileRequest {
-            payload: payload.to_vec(),
-            signer: Some(crate::items::Signer {
-                alg: SignerAlg::Es256k.into(),
-                args: Some(SignerArgs {
-                    private_key: Some(private.to_string()),
-                }),
-            }),
-            encrypter: Some(crate::items::Encrypter {
-                alg: EncryptionAlg::A256gcm.into(),
-                args: Some(EncrypterArgs {
-                    key: password.to_string(),
-                }),
-            }),
-            decrypter: None,
-        };
-
-        let encrypted_record: Record = server
-            .record
-            .build_record_from_file(request)
-            .await
-            .record
-            .unwrap()
-            .try_into()
-            .unwrap();
-
-        assert_ne!(default_record.get_hash(), encrypted_record.get_hash());
-
-        let request = crate::items::RecordBuilderFromRecordRequest {
-            payload: Some(encrypted_record.try_into().unwrap()),
-            signer: None,
-            encrypter: None,
-            decrypter: Some(crate::items::Decrypter {
-                alg: EncryptionAlg::A256gcm.into(),
-                args: Some(DecrypterArgs {
-                    key: password.to_string(),
-                }),
-            }),
-        };
->>>>>>> c17c0fc3
 
         let error = error.map(|_| BridgeError::RecordError.to_string());
 
@@ -976,7 +801,6 @@
     }
 }
 
-<<<<<<< HEAD
 impl PublishResponse {
     async fn new_success(
         client: &BloockClient,
@@ -984,47 +808,10 @@
         req: &PublishRequest,
     ) -> PublishResponse {
         Self::send_event(client, None, req).await;
-=======
-    #[tokio::test]
-    async fn test_build_record_with_encryption_and_decryption() {
-        let server = Server::new();
-        let password = "some_password";
-        let content = "hello world!";
-
-        let request = crate::items::RecordBuilderFromStringRequest {
-            payload: content.to_string(),
-            signer: None,
-            encrypter: Some(crate::items::Encrypter {
-                alg: EncryptionAlg::A256gcm.into(),
-                args: Some(EncrypterArgs {
-                    key: password.to_string(),
-                }),
-            }),
-            decrypter: None,
-        };
-
-        let response = server.record.build_record_from_string(request).await;
-        assert_eq!(None, response.error);
-        let encrypted_record = response.record.unwrap();
-        assert_ne!(content.as_bytes(), encrypted_record.payload);
-
-        let request = crate::items::RecordBuilderFromRecordRequest {
-            payload: Some(encrypted_record.clone()),
-            signer: None,
-            encrypter: None,
-            decrypter: Some(crate::items::Decrypter {
-                alg: EncryptionAlg::A256gcm.into(),
-                args: Some(DecrypterArgs {
-                    key: password.to_string(),
-                }),
-            }),
-        };
->>>>>>> c17c0fc3
 
         PublishResponse { hash, error: None }
     }
 
-<<<<<<< HEAD
     async fn new_error(
         client: &BloockClient,
         err: String,
@@ -1037,119 +824,14 @@
             error: Some(Error {
                 kind: BridgeError::PublishError.to_string(),
                 message: err,
-=======
-    #[tokio::test]
-    async fn test_build_record_set_signature_encryption_and_decryption() {
-        let private = "8d4b1adbe150fb4e77d033236667c7e1a146b3118b20afc0ab43d0560efd6dbb";
-        let password = "some_password";
-        let content = "hello world!";
-
-        let request = crate::items::RecordBuilderFromStringRequest {
-            payload: content.to_string(),
-            signer: Some(crate::items::Signer {
-                alg: SignerAlg::Es256k.into(),
-                args: Some(SignerArgs {
-                    private_key: Some(private.to_string()),
-                }),
-            }),
-            encrypter: Some(crate::items::Encrypter {
-                alg: EncryptionAlg::A256gcm.into(),
-                args: Some(EncrypterArgs {
-                    key: password.to_string(),
-                }),
-            }),
-            decrypter: None,
-        };
-
-        let server = Server::new();
-        let response = server.record.build_record_from_string(request).await;
-        let record: Record = response.record.unwrap().try_into().unwrap();
-
-        let request = crate::items::RecordBuilderFromRecordRequest {
-            payload: Some(record.try_into().unwrap()),
-            signer: None,
-            encrypter: None,
-            decrypter: Some(crate::items::Decrypter {
-                alg: EncryptionAlg::A256gcm.into(),
-                args: Some(DecrypterArgs {
-                    key: password.to_string(),
-                }),
->>>>>>> c17c0fc3
             }),
         }
     }
 
-<<<<<<< HEAD
     async fn send_event(client: &BloockClient, error: Option<&str>, _req: &PublishRequest) {
         let event_attr = json!({});
 
         let error = error.map(|_| BridgeError::PublishError.to_string());
-=======
-    #[tokio::test]
-    async fn test_build_record_set_proof_encryption_and_decryption() {
-        let password = "some_password";
-        let content = "hello world!";
-
-        let request = crate::items::RecordBuilderFromStringRequest {
-            payload: content.to_string(),
-            signer: None,
-            encrypter: None,
-            decrypter: None,
-        };
-
-        let server = Server::new();
-        let response = server.record.build_record_from_string(request).await;
-        let mut record: Record = response.record.unwrap().try_into().unwrap();
-
-        record
-            .set_proof(Proof {
-                anchor: ProofAnchor {
-                    anchor_id: 1,
-                    networks: vec![AnchorNetwork {
-                        name: "net".to_string(),
-                        state: "state".to_string(),
-                        tx_hash: "tx_hash".to_string(),
-                    }],
-                    root: "root".to_string(),
-                    status: "status".to_string(),
-                },
-                bitmap: "111".to_string(),
-                depth: "111".to_string(),
-                leaves: vec![[0u8; 32]],
-                nodes: vec![[0u8; 32]],
-            })
-            .unwrap();
-
-        let request = crate::items::RecordBuilderFromRecordRequest {
-            payload: Some(record.clone().try_into().unwrap()),
-            signer: None,
-            encrypter: Some(crate::items::Encrypter {
-                alg: EncryptionAlg::A256gcm.into(),
-                args: Some(EncrypterArgs {
-                    key: password.to_string(),
-                }),
-            }),
-            decrypter: None,
-        };
-
-        let response = server.record.build_record_from_record(request).await;
-        let encrypted_record: Record = response.record.unwrap().try_into().unwrap();
-
-        assert_eq!(encrypted_record.get_proof(), None);
-        assert_ne!(encrypted_record.get_payload(), record.get_payload());
-
-        let request = crate::items::RecordBuilderFromRecordRequest {
-            payload: Some(encrypted_record.try_into().unwrap()),
-            signer: None,
-            encrypter: None,
-            decrypter: Some(crate::items::Decrypter {
-                alg: EncryptionAlg::A256gcm.into(),
-                args: Some(DecrypterArgs {
-                    key: password.to_string(),
-                }),
-            }),
-        };
->>>>>>> c17c0fc3
 
         client
             .send_event(
@@ -1235,7 +917,7 @@
 #[cfg(test)]
 mod tests {
     use crate::{
-        items::{GenerateKeysRequest, RecordServiceHandler},
+        items::{GenerateKeysRequest, GenerateRsaKeyPairRequest, RecordServiceHandler},
         server::Server,
     };
 
