use std::convert::TryInto;

use async_trait::async_trait;
use bloock_core::{
    client,
    error::BloockError,
    record::builder::{Builder, RecordBuilder},
    record::entity::record::Record as RecordCore,
    AesEncrypter, AesEncrypterArgs, EcsdaSigner, EcsdaSignerArgs,
};

use super::response_types::ResponseType;
use crate::{
    entity_mappings::config::map_config,
    error::{config_data_error, BridgeError},
    items::{
        Encrypter, EncrypterAlg, Error, Record, RecordBuilderResponse, RecordHash,
        RecordServiceHandler, SendRecordsResponse, Signer, SignerAlg,
    },
};

impl From<SendRecordsResponse> for ResponseType {
    fn from(res: SendRecordsResponse) -> Self {
        ResponseType::SendRecords(res)
    }
}

impl From<Record> for ResponseType {
    fn from(res: Record) -> Self {
        ResponseType::Record(res)
    }
}

impl From<RecordBuilderResponse> for ResponseType {
    fn from(res: RecordBuilderResponse) -> Self {
        ResponseType::BuildRecord(res)
    }
}

impl From<RecordHash> for ResponseType {
    fn from(res: RecordHash) -> Self {
        ResponseType::GetHash(res)
    }
}

pub struct RecordServer {}

#[async_trait(?Send)]
impl RecordServiceHandler for RecordServer {
    async fn send_records(&self, req: crate::items::SendRecordsRequest) -> SendRecordsResponse {
        let config_data = match map_config(req.config_data) {
            Ok(config) => config,
            Err(_) => {
                return SendRecordsResponse {
                    records: vec![],
                    error: Some(config_data_error()),
                }
            }
        };

        let client = client::configure(config_data);

        let records = match req
            .records
            .iter()
            .map(|record| record.try_into())
            .collect::<Result<Vec<RecordCore>, BloockError>>()
        {
            Ok(r) => r,
            Err(e) => {
                return SendRecordsResponse {
                    records: vec![],
                    error: Some(Error {
                        kind: BridgeError::RecordError.to_string(),
                        message: e.to_string(),
                    }),
                }
            }
        };
        let receipts = match client.send_records(records).await {
            Ok(receipts) => receipts,
            Err(e) => {
                return SendRecordsResponse {
                    records: vec![],
                    error: Some(Error {
                        kind: BridgeError::RecordError.to_string(),
                        message: e.to_string(),
                    }),
                };
            }
        };

        SendRecordsResponse {
            records: receipts
                .iter()
                .map(|receipt| receipt.clone().into())
                .collect(),
            error: None,
        }
    }

    async fn get_hash(&self, _req: Record) -> RecordHash {
        let record: RecordCore = match _req.try_into() {
            Ok(record) => record,
            Err(e) => {
                return RecordHash {
                    hash: "".to_string(),
                    error: Some(Error {
                        kind: BridgeError::RecordError.to_string(),
                        message: e.to_string(),
                    }),
                }
            }
        };
        let hash = record.get_hash();
<<<<<<< HEAD
        RecordHash {
            hash,
            error: None,
        }
=======
        RecordHash { hash, error: None }
>>>>>>> 1fddb6b5
    }

    async fn build_record_from_string(
        &self,
        req: crate::items::RecordBuilderFromStringRequest,
    ) -> RecordBuilderResponse {
        let builder = RecordBuilder::from_string(req.payload);
        build_record(builder, req.signer, req.encrypter)
    }

    async fn build_record_from_hex(
        &self,
        req: crate::items::RecordBuilderFromHexRequest,
    ) -> RecordBuilderResponse {
        let builder = match RecordBuilder::from_hex(req.payload) {
            Ok(builder) => builder,
            Err(e) => {
                return RecordBuilderResponse {
                    record: None,
                    error: Some(Error {
                        kind: BridgeError::RecordError.to_string(),
                        message: e.to_string(),
                    }),
                }
            }
        };
        build_record(builder, req.signer, req.encrypter)
    }

    async fn build_record_from_json(
        &self,
        req: crate::items::RecordBuilderFromJsonRequest,
    ) -> RecordBuilderResponse {
        let builder = match RecordBuilder::from_json(req.payload) {
            Ok(builder) => builder,
            Err(e) => {
                return RecordBuilderResponse {
                    record: None,
                    error: Some(Error {
                        kind: BridgeError::RecordError.to_string(),
                        message: e.to_string(),
                    }),
                }
            }
        };
        build_record(builder, req.signer, req.encrypter)
    }

    async fn build_record_from_file(
        &self,
        req: crate::items::RecordBuilderFromFileRequest,
    ) -> RecordBuilderResponse {
        let builder = RecordBuilder::from_file(req.payload);
        build_record(builder, req.signer, req.encrypter)
    }

    async fn build_record_from_bytes(
        &self,
        req: crate::items::RecordBuilderFromBytesRequest,
    ) -> RecordBuilderResponse {
        let builder = RecordBuilder::from_bytes(req.payload);
        build_record(builder, req.signer, req.encrypter)
    }

    async fn build_record_from_record(
        &self,
        req: crate::items::RecordBuilderFromRecordRequest,
    ) -> RecordBuilderResponse {
        let payload: RecordCore = match req.payload {
            Some(p) => match p.try_into() {
                Ok(p) => p,
                Err(e) => {
                    return RecordBuilderResponse {
                        record: None,
                        error: Some(Error {
                            kind: BridgeError::RecordError.to_string(),
                            message: e.to_string(),
                        }),
                    }
                }
            },
            None => {
                return RecordBuilderResponse {
                    record: None,
                    error: Some(Error {
                        kind: BridgeError::RecordError.to_string(),
                        message: "no record payload found".to_string(),
                    }),
                }
            }
        };
        let builder = match RecordBuilder::from_record(payload) {
            Ok(builder) => builder,
            Err(e) => {
                return RecordBuilderResponse {
                    record: None,
                    error: Some(Error {
                        kind: BridgeError::RecordError.to_string(),
                        message: e.to_string(),
                    }),
                }
            }
        };
        build_record(builder, req.signer, req.encrypter)
    }
}

fn build_record(
    mut builder: Builder,
    signer: Option<Signer>,
    encrypter: Option<Encrypter>,
) -> RecordBuilderResponse {
    if let Some(signer) = signer {
        let signer = match SignerAlg::from_i32(signer.alg) {
            Some(SignerAlg::Es256k) => {
                let signer_arguments = match signer.args {
                    Some(signer_arguments) => signer_arguments,
                    None => {
                        return RecordBuilderResponse {
                            record: None,
                            error: Some(Error {
                                kind: BridgeError::RecordError.to_string(),
                                message: "no arguments provided".to_string(),
                            }),
                        }
                    }
                };
                let private_key = match signer_arguments.private_key {
                    Some(private_key) => private_key,
                    None => {
                        return RecordBuilderResponse {
                            record: None,
                            error: Some(Error {
                                kind: BridgeError::RecordError.to_string(),
                                message: "no private key provided".to_string(),
                            }),
                        }
                    }
                };
                EcsdaSigner::new(EcsdaSignerArgs::new(&private_key))
            }
            None => {
                return RecordBuilderResponse {
                    record: None,
                    error: Some(Error {
                        kind: BridgeError::RecordError.to_string(),
                        message: "invalid signer provided".to_string(),
                    }),
                }
            }
        };
        builder = builder.with_signer(signer);
    }

    if let Some(encrypt) = encrypter {
        let encrypter = match EncrypterAlg::from_i32(encrypt.alg) {
            Some(EncrypterAlg::A256gcm) => {
                let encrypter_arguments = match encrypt.args {
                    Some(encrypter_arguments) => encrypter_arguments,
                    None => {
                        return RecordBuilderResponse {
                            record: None,
                            error: Some(Error {
                                kind: BridgeError::RecordError.to_string(),
                                message: "no arguments provided".to_string(),
                            }),
                        }
                    }
                };
                let secret = match encrypter_arguments.secret {
                    Some(secret) => secret,
                    None => {
                        return RecordBuilderResponse {
                            record: None,
                            error: Some(Error {
                                kind: BridgeError::RecordError.to_string(),
                                message: "no secret provided".to_string(),
                            }),
                        }
                    }
                };
                AesEncrypter::new(AesEncrypterArgs::new(&secret))
            }
            None => {
                return RecordBuilderResponse {
                    record: None,
                    error: Some(Error {
                        kind: BridgeError::RecordError.to_string(),
                        message: "invalid encrypter provided".to_string(),
                    }),
                }
            }
        };
        builder = builder.with_encrypter(encrypter);
    }

    let record: Record = match builder.build() {
        Ok(record) => match record.try_into() {
            Ok(record) => record,
            Err(e) => {
                return RecordBuilderResponse {
                    record: None,
                    error: Some(Error {
                        kind: BridgeError::RecordError.to_string(),
                        message: e.to_string(),
                    }),
                }
            }
        },
        Err(e) => {
            return RecordBuilderResponse {
                record: None,
                error: Some(Error {
                    kind: BridgeError::RecordError.to_string(),
                    message: e.to_string(),
                }),
            }
        }
    };

    RecordBuilderResponse {
        record: Some(record),
        error: None,
    }
}

#[cfg(test)]
mod tests {
    use crate::{
        items::{EncrypterAlg, EncrypterArgs, RecordServiceHandler, SignerAlg, SignerArgs},
        server::Server,
    };

    #[tokio::test]
    async fn test_build_record_from_string_no_signature_nor_encryption() {
        let content = "hello world!";
        let request = crate::items::RecordBuilderFromStringRequest {
            payload: content.to_string(),
            signer: None,
            encrypter: None,
        };

        let server = Server::new();

        let response = server.record.build_record_from_string(request).await;
        let record = response.record.unwrap();
        let result_ty = record.headers.unwrap().ty;
        let result_signature = record.signatures;
        let result_payload = String::from_utf8(record.payload).unwrap();
        let result_encryption = record.encryption;
        let result_proof = record.proof;
        let result_error = response.error;

        assert_eq!("string", result_ty);
        assert_eq!(0, result_signature.len());
        assert_eq!(content, result_payload);
        assert_eq!(None, result_encryption);
        assert_eq!(None, result_proof);
        assert_eq!(None, result_error);
    }

    #[tokio::test]
    async fn test_build_record_from_string_set_signature() {
        let private = "8d4b1adbe150fb4e77d033236667c7e1a146b3118b20afc0ab43d0560efd6dbb";
        let content = "hello world!";

        let request = crate::items::RecordBuilderFromStringRequest {
            payload: content.to_string(),
            signer: Some(crate::items::Signer {
                alg: SignerAlg::Es256k.into(),
                args: Some(SignerArgs {
                    private_key: Some(private.to_string()),
                }),
            }),
            encrypter: None,
        };

        let server = Server::new();
        let response = server.record.build_record_from_string(request).await;
        let record = response.record.unwrap();
        let result_ty = record.headers.unwrap().ty;
        let result_signature = record.signatures.clone();
        let result_protected = record.signatures[0].clone().protected;
        let result_algorithm = record.signatures[0].clone().header.unwrap().alg;
        let result_public_key = record.signatures[0].clone().header.unwrap().kid;
        let result_payload = String::from_utf8(record.payload).unwrap();
        let result_encryption = record.encryption;
        let result_proof = record.proof;
        let result_error = response.error;

        assert_eq!("string", result_ty);
        assert_eq!(1, result_signature.len());
        assert_eq!("e30", result_protected);
        assert_eq!("ES256K", result_algorithm);
        assert_eq!(
            "02d922c1e1d0a0e1f1837c2358fd899c8668b6654595e3e4aa88a69f7f66b00ff8",
            result_public_key
        );
        assert_eq!(content, result_payload);
        assert_eq!(None, result_encryption);
        assert_eq!(None, result_proof);
        assert_eq!(None, result_error);
    }

    #[tokio::test]
    async fn test_build_record_from_string_set_signature_and_encryption() {
        let private = "8d4b1adbe150fb4e77d033236667c7e1a146b3118b20afc0ab43d0560efd6dbb";
        let secret = "secret";
        let content = "hello world!";

        let request = crate::items::RecordBuilderFromStringRequest {
            payload: content.to_string(),
            signer: Some(crate::items::Signer {
                alg: SignerAlg::Es256k.into(),
                args: Some(SignerArgs {
                    private_key: Some(private.to_string()),
                }),
            }),
            encrypter: Some(crate::items::Encrypter {
                alg: EncrypterAlg::A256gcm.into(),
                args: Some(EncrypterArgs {
                    secret: Some(secret.to_string()),
                }),
            }),
        };

        let server = Server::new();
        let response = server.record.build_record_from_string(request).await;
        let record = response.record.unwrap();
        let result_ty = record.headers.unwrap().ty;
        let result_signature = record.signatures.clone();
        let result_encryption_alg = record.encryption.unwrap().header.unwrap().alg;
        let result_error = response.error;

        assert_eq!("string", result_ty);
        assert_eq!(1, result_signature.len());
        assert_eq!("alg", result_encryption_alg);
        assert_eq!(None, result_error);
    }

    #[tokio::test]
    async fn test_build_record_from_hex() {
        let content = "776463776463776377637765";
        let request = crate::items::RecordBuilderFromHexRequest {
            payload: content.to_string(),
            signer: None,
            encrypter: None,
        };

        let server = Server::new();

        let response = server.record.build_record_from_hex(request).await;
        let record = response.record.unwrap();
        let result_ty = record.headers.unwrap().ty;
        let result_error = response.error;

        assert_eq!("hex", result_ty);
        assert_eq!(None, result_error);
    }

    #[tokio::test]
    async fn test_build_record_from_json() {
        let content = "{\"hello\":\"world\"}";
        let request = crate::items::RecordBuilderFromJsonRequest {
            payload: content.to_string(),
            signer: None,
            encrypter: None,
        };

        let server = Server::new();

        let response = server.record.build_record_from_json(request).await;
        let record = response.record.unwrap();
        let result_ty = record.headers.unwrap().ty;
        let result_error = response.error;

        assert_eq!("application/json", result_ty);
        assert_eq!(None, result_error);
    }

    #[tokio::test]
    async fn test_build_record_from_file() {
        let content = "hello world!";

        let request = crate::items::RecordBuilderFromFileRequest {
            payload: content.as_bytes().to_vec(),
            signer: None,
            encrypter: None,
        };

        let server = Server::new();

        let response = server.record.build_record_from_file(request).await;
        let record = response.record.unwrap();
        let result_ty = record.headers.unwrap().ty;
        let result_payload = String::from_utf8(record.payload).unwrap();
        let result_error = response.error;

        assert_eq!("unknown_file", result_ty);
        assert_eq!(content, result_payload);
        assert_eq!(None, result_error);
    }

    #[tokio::test]
    async fn test_build_record_from_bytes() {
        let content = "hello world!";

        let request = crate::items::RecordBuilderFromBytesRequest {
            payload: content.as_bytes().to_vec(),
            signer: None,
            encrypter: None,
        };

        let server = Server::new();

        let response = server.record.build_record_from_bytes(request).await;
        let record = response.record.unwrap();
        let result_ty = record.headers.unwrap().ty;
        let result_payload = String::from_utf8(record.payload).unwrap();
        let result_error = response.error;

        assert_eq!("bytes", result_ty);
        assert_eq!(content, result_payload);
        assert_eq!(None, result_error);
    }

    #[tokio::test]
    async fn test_build_record_from_record() {
        let content = "hello world!";
        let request_from_string = crate::items::RecordBuilderFromStringRequest {
            payload: content.to_string(),
            signer: None,
            encrypter: None,
        };

        let server = Server::new();
        let record_response = server
            .record
            .build_record_from_string(request_from_string)
            .await;

        let request_from_record = crate::items::RecordBuilderFromRecordRequest {
            payload: record_response.record,
            signer: None,
            encrypter: None,
        };

        let server = Server::new();
        let response = server
            .record
            .build_record_from_record(request_from_record)
            .await;

        let record = response.record.unwrap();
        let result_ty = record.headers.unwrap().ty;
        let result_payload = String::from_utf8(record.payload).unwrap();
        let result_error = response.error;

        assert_eq!("string", result_ty);
        assert_eq!(content, result_payload);
        assert_eq!(None, result_error);
    }
}<|MERGE_RESOLUTION|>--- conflicted
+++ resolved
@@ -113,14 +113,7 @@
             }
         };
         let hash = record.get_hash();
-<<<<<<< HEAD
-        RecordHash {
-            hash,
-            error: None,
-        }
-=======
         RecordHash { hash, error: None }
->>>>>>> 1fddb6b5
     }
 
     async fn build_record_from_string(
