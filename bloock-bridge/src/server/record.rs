--- conflicted
+++ resolved
@@ -132,23 +132,7 @@
                 }
             }
         };
-<<<<<<< HEAD
-        build_record(builder, req.signer, req.encrypter)
-=======
-        return GenerateKeysResponse {
-            private_key,
-            public_key,
-            error: None,
-        };
-    }
-
-    async fn build_record_from_string(
-        &self,
-        req: crate::items::RecordBuilderFromStringRequest,
-    ) -> RecordBuilderResponse {
-        let builder = RecordBuilder::from_string(req.payload);
         build_record(builder, req.signer, req.encrypter, req.decrypter)
->>>>>>> 0a0bd1d5
     }
 
     async fn build_record_from_hex(
@@ -177,7 +161,6 @@
         &self,
         req: crate::items::RecordBuilderFromFileRequest,
     ) -> RecordBuilderResponse {
-<<<<<<< HEAD
         let builder = match RecordBuilder::from_file(req.payload) {
             Ok(builder) => builder,
             Err(e) => {
@@ -190,18 +173,13 @@
                 }
             }
         };
-        build_record(builder, req.signer, req.encrypter)
-=======
-        let builder = RecordBuilder::from_file(req.payload);
         build_record(builder, req.signer, req.encrypter, req.decrypter)
->>>>>>> 0a0bd1d5
     }
 
     async fn build_record_from_bytes(
         &self,
         req: crate::items::RecordBuilderFromBytesRequest,
     ) -> RecordBuilderResponse {
-<<<<<<< HEAD
         let builder = match RecordBuilder::from_bytes(req.payload) {
             Ok(builder) => builder,
             Err(e) => {
@@ -214,11 +192,7 @@
                 }
             }
         };
-        build_record(builder, req.signer, req.encrypter)
-=======
-        let builder = RecordBuilder::from_bytes(req.payload);
         build_record(builder, req.signer, req.encrypter, req.decrypter)
->>>>>>> 0a0bd1d5
     }
 
     async fn build_record_from_record(
@@ -255,7 +229,6 @@
         build_record(builder, req.signer, req.encrypter, req.decrypter)
     }
 
-<<<<<<< HEAD
     async fn get_hash(&self, _req: Record) -> RecordHash {
         let record: RecordCore = match _req.try_into() {
             Ok(record) => record,
@@ -292,14 +265,6 @@
             public_key,
             error: None,
         };
-=======
-    async fn build_record_from_raw(
-        &self,
-        req: crate::items::RecordBuilderFromRawRequest,
-    ) -> RecordBuilderResponse {
-        let builder = RecordBuilder::from_raw(req.payload);
-        build_record(builder, req.signer, req.encrypter, req.decrypter)
->>>>>>> 0a0bd1d5
     }
 }
 
