--- conflicted
+++ resolved
@@ -24,11 +24,8 @@
     VerifyProof(VerifyProofResponse),
     VerifyRecords(VerifyRecordsResponse),
     BuildRecord(RecordBuilderResponse),
-<<<<<<< HEAD
     GetHash(RecordHash),
-=======
     GenerateKeys(GenerateKeysResponse),
->>>>>>> f5da5880
 }
 
 impl ResponseType {
@@ -47,11 +44,8 @@
             ResponseType::VerifyRecords(r) => r.encode(&mut result_vec),
             ResponseType::Record(r) => r.encode(&mut result_vec),
             ResponseType::BuildRecord(r) => r.encode(&mut result_vec),
-<<<<<<< HEAD
             ResponseType::GetHash(r) => r.encode(&mut result_vec),
-=======
             ResponseType::GenerateKeys(r) => r.encode(&mut result_vec),
->>>>>>> f5da5880
         }
         .map_err(|e| BridgeError::ResponseSerialization(e.to_string()))?;
 
@@ -70,11 +64,8 @@
             ResponseType::VerifyRecords(r) => r.encoded_len(),
             ResponseType::Record(r) => r.encoded_len(),
             ResponseType::BuildRecord(r) => r.encoded_len(),
-<<<<<<< HEAD
             ResponseType::GetHash(r) => r.encoded_len(),
-=======
             ResponseType::GenerateKeys(r) => r.encoded_len(),
->>>>>>> f5da5880
         }
     }
 }